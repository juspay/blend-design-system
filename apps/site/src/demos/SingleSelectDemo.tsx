--- conflicted
+++ resolved
@@ -637,7 +637,6 @@
                         <div className="space-y-2">
                             <h3 className="font-semibold">Simple Select</h3>
                             <SingleSelect
-<<<<<<< HEAD
                                 useDrawerOnMobile={false}
                                 inline={true}
                                 error={playgroundError}
@@ -659,19 +658,13 @@
                                 side={playgroundSide}
                                 items={groupedItems}
                                 selected={playgroundSelected}
-=======
-                                label="Basic Option"
-                                subLabel="aryan"
-                                items={simpleItems}
-                                selected={basicSimpleSelected}
->>>>>>> 72a86118
+                                // items={simpleItems}
                                 onSelect={(value) => {
                                     setBasicSimpleSelected(value)
                                     addSnackbar({
                                         header: `Basic Selected: ${value}`,
                                     })
                                 }}
-                                placeholder="Choose an option"
                             />
                             {basicSimpleSelected && (
                                 <p className="text-xs text-gray-600">
