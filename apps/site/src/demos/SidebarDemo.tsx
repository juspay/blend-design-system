--- conflicted
+++ resolved
@@ -140,11 +140,7 @@
         | 'dataRangePicker'
         | 'allComponents'
         | 'virtualList'
-<<<<<<< HEAD
-    >('charts')
-=======
     >('modal')
->>>>>>> 07ee8311
 
     const [activeTenant, setActiveTenant] = useState<string>('Juspay')
     const [activeMerchant, setActiveMerchant] =
