--- conflicted
+++ resolved
@@ -89,11 +89,8 @@
 import AllComponentsDemo from './AllComponentsDemo'
 import SearchInputDemo from './SearchInputDemo'
 import VirtualListDemo from './VirtualListDemo'
-<<<<<<< HEAD
 import UploadDemo from './UploadDemo'
-=======
 import CodeBlockDemo from './CodeBlockDemo'
->>>>>>> 25c7e966
 
 const SidebarDemo = () => {
     const [activeComponent, setActiveComponent] = useState<
@@ -147,11 +144,8 @@
         | 'dataRangePicker'
         | 'allComponents'
         | 'virtualList'
-<<<<<<< HEAD
         | 'upload'
-=======
         | 'codeBlock'
->>>>>>> 25c7e966
     >('dataRangePicker')
 
     const [activeTenant, setActiveTenant] = useState<string>('Juspay')
@@ -404,13 +398,10 @@
                 return <AllComponentsDemo />
             case 'virtualList':
                 return <VirtualListDemo />
-<<<<<<< HEAD
             case 'upload':
                 return <UploadDemo />
-=======
             case 'codeBlock':
                 return <CodeBlockDemo />
->>>>>>> 25c7e966
             default:
                 return (
                     <div className="p-8">
