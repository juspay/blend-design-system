--- conflicted
+++ resolved
@@ -1,25 +1,12 @@
 import React from 'react'
 import { SharedDocLayout } from '@/components/layout'
 import { getDirItems } from './utils'
-<<<<<<< HEAD
-=======
 import { TableOfContentsProvider } from './context/TableOfContentsContext'
->>>>>>> 263e751a
 
 const layout = ({ children }: { children: React.ReactNode }) => {
     const sidebarItems = getDirItems('app/docs/content')
 
     return (
-<<<<<<< HEAD
-        <SharedDocLayout
-            // title="Blend Docs"
-            baseRoute="/docs"
-            contentPath="app/docs/content"
-            sidebarItems={sidebarItems}
-        >
-            {children}
-        </SharedDocLayout>
-=======
         <TableOfContentsProvider>
             <SharedDocLayout
                 // title="Blend Docs"
@@ -31,7 +18,6 @@
                 {children}
             </SharedDocLayout>
         </TableOfContentsProvider>
->>>>>>> 263e751a
     )
 }
 
