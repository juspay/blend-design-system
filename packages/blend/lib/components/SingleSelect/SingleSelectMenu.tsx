--- conflicted
+++ resolved
@@ -561,73 +561,13 @@
                                 searchInputRef.current.focus()
                             }
                         }
-<<<<<<< HEAD
-                    }
-                }}
-            >
-                {skeleton.show ? (
-                    <SingleSelectSkeleton
-                        singleSelectTokens={singleSelectTokens}
-                        skeleton={skeleton}
-                    />
-                ) : (
-                    <>
-                        {enableSearch && (
-                            <Block
-                                position="sticky"
-                                top={0}
-                                left={0}
-                                right={0}
-                                zIndex={50}
-                                backgroundColor={
-                                    FOUNDATION_THEME.colors.gray[0]
-                                }
-                            >
-                                <Block marginBottom={FOUNDATION_THEME.unit[6]}>
-                                    <SearchInput
-                                        ref={searchInputRef}
-                                        placeholder={searchPlaceholder}
-                                        value={searchText}
-                                        onChange={(
-                                            e: React.ChangeEvent<HTMLInputElement>
-                                        ) => {
-                                            e.preventDefault()
-                                            e.stopPropagation()
-                                            setSearchText(e.target.value)
-                                        }}
-                                        autoFocus
-=======
                     }}
                 >
                     {skeleton.show ? (
-                        <Block
-                            padding={singleSelectTokens.menu.item.padding}
-                            display="flex"
-                            flexDirection="column"
-                            gap={singleSelectTokens.menu.item.gap || 4}
-                            borderRadius={
-                                singleSelectTokens.menu.item.borderRadius
-                            }
-                            outline="none"
-                            border="none"
-                            width="100%"
-                            maxWidth="100%"
-                        >
-                            {Array.from({ length: skeleton.count || 3 }).map(
-                                (_, index) => (
-                                    <Skeleton
-                                        key={index}
-                                        width="100%"
-                                        height="33px"
-                                        variant={
-                                            (skeleton.variant as SkeletonVariant) ||
-                                            'pulse'
-                                        }
->>>>>>> be6f74af
-                                    />
-                                )
-                            )}
-                        </Block>
+                        <SingleSelectSkeleton
+                            singleSelectTokens={singleSelectTokens}
+                            skeleton={skeleton}
+                        />
                     ) : (
                         <>
                             {enableSearch && (
