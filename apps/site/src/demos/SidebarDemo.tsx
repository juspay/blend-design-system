import { useState } from 'react'
import ButtonDemo from './ButtonDemo'
import {
    Tag as TagIcon,
    Menu as MenuIcon,
    BarChart2,
    Type,
    Calendar as CalendarIcon,
    ListFilter,
    User as UserIcon,
    Info,
    FormInput,
    AlertCircle,
    Bell as BellIcon,
    Square,
    Users,
    Layout,
    FileText,
    List,
    Grid,
    Box,
    IndianRupee,
    Table,
    Palette,
    MessageCircle,
    CircleDot as Radio,
    Weight,
    DecimalsArrowRightIcon,
    Search,
    Shield,
    Settings,
    TrendingUp,
} from 'lucide-react'
import { FOUNDATION_THEME } from '../../../../packages/blend/lib/tokens'
import { Sidebar } from '../../../../packages/blend/lib/components/Sidebar'
import ButtonGroupDemo from './ButtonGroupDemo'
import TagDemo from './TagDemo'
import AvatarDemo from './AvatarDemo'
import BreadcrumbDemo from './BreadcrumbDemo'
import InputDemo from './TextInputDemo'
import UnitInputDemo from './UnitInputDemo'
import type { DirectoryData } from '../../../../packages/blend/lib/components/Directory/types'
import NumberInputDemo from './NumberInputDemo'
import TextAreaDemo from './TextAreaDemo'
import AlertDemo from './AlertDemo'
import TabsDemo from './TabsDemo'
import AccordionDemo from './AccordionDemo'
import StatCardDemo from './StatCardDemo'
import SnackbarDemo from './SnackbarDemo'
import AvatarGroupDemo from './AvatarGroupDemo'
import TooltipDemo from './TooltipDemo'
import ModalDemo from './ModalDemo'
import RadioDemo from './RadioDemo'
import CheckboxDemo from './CheckboxDemo'
import SwitchDemo from './SwitchDemo'
import ProgressBarDemo from './ProgressBarDemo'
import { ThemeProvider } from '../../../../packages/blend/lib/context'
import ALT_FOUNDATION_TOKENS from '../themes/AIT_FOUNDATION_TOKENS'
import HDFC_COMPONENT_TOKENS from '../themes/HDFC_COMPONENT_TOKENS'
import { SingleSelect } from '../../../../packages/blend/lib/components/SingleSelect'
import {
    SelectMenuAlignment,
    SelectMenuVariant,
} from '../../../../packages/blend/lib/components/Select'
import MenuDemo from './MenuDemo'
import SingleSelectDemo from './SingleSelectDemo'
import MultiSelectDemo from './MultiSelectDemo'
import DropdownInputDemo from './DropdownInputDemo'
import DrawerDemo from './DrawerDemo'
import DateRangePickerDemo from './DateRangePickerDemo'
import DataTableDemo from './dataTableDemo'
import ChartsDemo from './ChartsDemo'
import PopoverDemo from './PopoverDemo'
import MultiValueInputDemo from './MultiValueInputDemo'
import TopbarDemo from './TopbarDemo'
import OTPInputDemo from './OTPInputDemo'
import CardDemo from './CardDemo'
import {
    Avatar,
    AvatarShape,
    AvatarSize,
    TextInput,
} from '../../../../packages/blend/lib/main'
import Text from '../../../../packages/blend/lib/components/Text/Text'
import Block from '../../../../packages/blend/lib/components/Primitives/Block/Block'
import KeyValuePairDemo from './KeyValuePairDemo'

const SidebarDemo = () => {
    const [activeComponent, setActiveComponent] = useState<
        | 'buttons'
        | 'tooltips'
        | 'tags'
        | 'splitTags'
        | 'breadcrumb'
        | 'tabs'
        | 'checkbox'
        | 'radio'
        | 'switch'
        | 'textInput'
        | 'alerts'
        | 'avatarGroup'
        | 'charts'
        | 'chartsV2'
        | 'fonts'
        | 'datePicker'
        | 'selectors'
        | 'buttonGroups'
        | 'avatars'
        | 'menu'
        | 'dropdown'
        | 'accordion'
        | 'statCard'
        | 'modal'
        | 'input'
        | 'unitInput'
        | 'numberInput'
        | 'textArea'
        | 'snackbar'
        | 'dataTable'
        | 'drawer'
        | 'colorPalette'
        | 'popover'
        | 'progressBar'
        | 'theme'
        | 'salesKpiDashboard'
        | 'transactionAnalyticsDashboard'
        | 'singleSelect'
        | 'multiSelect'
        | 'dropdownInput'
        | 'dataRangePicker'
        | 'multiValueInput'
        | 'topbar'
        | 'otpInput'
        | 'keyValuePair'
        | 'card'
        | 'dataRangePicker'
    >('dataRangePicker')

    const [activeTenant, setActiveTenant] = useState<string>('Juspay')
    const [activeMerchant, setActiveMerchant] =
        useState<string>('design-system')
    const [search, setSearch] = useState<string>('')

    const tenants = [
        {
            label: 'Juspay',
            icon: (
                <IndianRupee
                    style={{ width: '24px', height: '24px' }}
                    color={FOUNDATION_THEME.colors.gray[600]}
                />
            ),
            value: 'juspay',
        },
        {
            label: 'Razorpay',
            icon: (
                <UserIcon
                    style={{ width: '24px', height: '24px' }}
                    color={FOUNDATION_THEME.colors.gray[600]}
                />
            ),
            value: 'razorpay',
        },
        {
            label: 'Stripe',
            icon: (
                <IndianRupee
                    style={{ width: '24px', height: '24px' }}
                    color={FOUNDATION_THEME.colors.gray[600]}
                />
            ),
            value: 'stripe',
        },
        {
            label: 'PayPal',
            icon: (
                <UserIcon
                    style={{ width: '16px', height: '16px' }}
                    color={FOUNDATION_THEME.colors.gray[600]}
                />
            ),
            value: 'paypal',
        },
        {
            label: 'Square',
            icon: (
                <Square
                    style={{ width: '16px', height: '16px' }}
                    color={FOUNDATION_THEME.colors.gray[600]}
                />
            ),
            value: 'square',
        },
        {
            label: 'Adyen',
            icon: (
                <IndianRupee
                    style={{ width: '16px', height: '16px' }}
                    color={FOUNDATION_THEME.colors.gray[600]}
                />
            ),
            value: 'adyen',
        },
        {
            label: 'Braintree',
            icon: (
                <UserIcon
                    style={{ width: '16px', height: '16px' }}
                    color={FOUNDATION_THEME.colors.gray[600]}
                />
            ),
            value: 'braintree',
        },
        {
            label: 'Worldpay',
            icon: (
                <IndianRupee
                    style={{ width: '16px', height: '16px' }}
                    color={FOUNDATION_THEME.colors.gray[600]}
                />
            ),
            value: 'worldpay',
        },
    ]

    const merchants = [
        {
            label: 'Design System',
            icon: <UserIcon style={{ width: '14px', height: '14px' }} />,
            value: 'design-system',
        },
        {
            label: 'Design System 2',
            icon: <UserIcon style={{ width: '14px', height: '14px' }} />,
            value: 'design-system-2',
        },
    ]

    const renderContent = () => {
        switch (activeComponent) {
            case 'buttons':
                return <ButtonDemo />
            case 'buttonGroups':
                return <ButtonGroupDemo />
            case 'tags':
                return <TagDemo />
            case 'avatars':
                return <AvatarDemo />
            case 'breadcrumb':
                return <BreadcrumbDemo />
            case 'input':
                return <InputDemo />
            case 'unitInput':
                return <UnitInputDemo />
            case 'numberInput':
                return <NumberInputDemo />
            case 'textArea':
                return <TextAreaDemo />
            case 'otpInput':
                return <OTPInputDemo />
            case 'alerts':
                return <AlertDemo />
            case 'tabs':
                return <TabsDemo />
            case 'accordion':
                return <AccordionDemo />
            case 'statCard':
                return <StatCardDemo />
            case 'avatarGroup':
                return <AvatarGroupDemo />
            case 'snackbar':
                return <SnackbarDemo />
            case 'tooltips':
                return <TooltipDemo />
            case 'modal':
                return <ModalDemo />
            case 'radio':
                return <RadioDemo />
            case 'checkbox':
                return <CheckboxDemo />
            case 'switch':
                return <SwitchDemo />
            case 'menu':
                return <MenuDemo />
            case 'singleSelect':
                return <SingleSelectDemo />
            case 'multiSelect':
                return <MultiSelectDemo />
            case 'progressBar':
                return <ProgressBarDemo />
            case 'drawer':
                return <DrawerDemo />
            case 'dropdownInput':
                return <DropdownInputDemo />
            case 'dataRangePicker':
                return <DateRangePickerDemo />
            case 'dataTable':
                return <DataTableDemo />
            case 'charts':
                return <ChartsDemo />
            case 'popover':
                return <PopoverDemo />
            case 'multiValueInput':
                return <MultiValueInputDemo />
<<<<<<< HEAD
=======
            case 'topbar':
                return <TopbarDemo />
>>>>>>> aa1d64ae
            case 'keyValuePair':
                return <KeyValuePairDemo />
            case 'card':
                return <CardDemo />
            default:
                return (
                    <div className="p-8">
                        <h2 className="text-2xl font-bold mb-6">
                            TextInput Cursor Demo
                        </h2>
                        <div className="space-y-6">
                            <div>
                                <h3 className="text-lg font-semibold mb-2">
                                    Normal Text Input (cursor: text)
                                </h3>
                                <TextInput
                                    placeholder="Type here - shows text cursor"
                                    value=""
                                    onChange={() => {}}
                                    cursor="text"
                                />
                            </div>
                            <div>
                                <h3 className="text-lg font-semibold mb-2">
                                    Clickable Input (cursor: pointer)
                                </h3>
                                <TextInput
                                    placeholder="Click to open modal/page - shows pointer cursor"
                                    value=""
                                    onChange={() => {}}
                                    cursor="pointer"
                                    onClick={() =>
                                        alert(
                                            'This would open a modal or navigate to a page'
                                        )
                                    }
                                />
                            </div>
                            <div>
                                <h3 className="text-lg font-semibold mb-2">
                                    Search Input in Topbar (cursor: pointer)
                                </h3>
                                <p className="text-gray-600">
                                    The search input in the topbar above now
                                    uses cursor: pointer to indicate it opens a
                                    search modal when clicked.
                                </p>
                            </div>
                        </div>
                    </div>
                )
        }
    }

    const sampleData: DirectoryData[] = [
        {
            label: 'Basic Components',
            isCollapsible: false,
            items: [
                {
                    label: 'Button',
                    leftSlot: (
                        <Square style={{ width: '16px', height: '16px' }} />
                    ),
                    onClick: () => setActiveComponent('buttons'),
                },
                {
                    label: 'Button Group',
                    leftSlot: (
                        <Grid style={{ width: '16px', height: '16px' }} />
                    ),
                    onClick: () => setActiveComponent('buttonGroups'),
                },
                {
                    label: 'Tag',
                    leftSlot: (
                        <TagIcon style={{ width: '16px', height: '16px' }} />
                    ),
                    onClick: () => setActiveComponent('tags'),
                },
                {
                    label: 'Avatar',
                    leftSlot: (
                        <Users style={{ width: '16px', height: '16px' }} />
                    ),
                    onClick: () => setActiveComponent('avatars'),
                },
                {
                    label: 'Avatar Group',
                    leftSlot: (
                        <Users style={{ width: '16px', height: '16px' }} />
                    ),
                    onClick: () => setActiveComponent('avatarGroup'),
                },
                {
                    label: 'Breadcrumb',
                    leftSlot: (
                        <Grid style={{ width: '16px', height: '16px' }} />
                    ),
                    onClick: () => setActiveComponent('breadcrumb'),
                },
            ],
        },
        {
            label: 'Inputs',
            isCollapsible: false,
            items: [
                {
                    label: 'Text Input',
                    leftSlot: (
                        <FormInput style={{ width: '16px', height: '16px' }} />
                    ),
                    onClick: () => setActiveComponent('input'),
                },
                {
                    label: 'OTP Input',
                    leftSlot: (
                        <Shield style={{ width: '16px', height: '16px' }} />
                    ),
                    onClick: () => setActiveComponent('otpInput'),
                },
                {
                    label: 'Unit Input',
                    leftSlot: (
                        <Weight style={{ width: '16px', height: '16px' }} />
                    ),
                    onClick: () => setActiveComponent('unitInput'),
                },
                {
                    label: 'Number Input',
                    leftSlot: (
                        <DecimalsArrowRightIcon
                            style={{ width: '16px', height: '16px' }}
                        />
                    ),
                    onClick: () => setActiveComponent('numberInput'),
                },
                {
                    label: 'Dropdown Input',
                    leftSlot: (
                        <DecimalsArrowRightIcon
                            style={{ width: '16px', height: '16px' }}
                        />
                    ),
                    onClick: () => setActiveComponent('dropdownInput'),
                },
                {
                    label: 'Text Area',
                    leftSlot: (
                        <FileText style={{ width: '16px', height: '16px' }} />
                    ),
                    onClick: () => setActiveComponent('textArea'),
                },
                {
                    label: 'Multi Value Input',
                    leftSlot: (
                        <ListFilter style={{ width: '16px', height: '16px' }} />
                    ),
                    onClick: () => setActiveComponent('multiValueInput'),
                },
                {
                    label: 'Key Value Pair',
                    onClick: () => setActiveComponent('keyValuePair'),
                },
            ],
        },
        {
            label: 'Navigation',
            items: [
                {
                    label: 'Topbar',
                    leftSlot: (
                        <Layout style={{ width: '16px', height: '16px' }} />
                    ),
                    onClick: () => setActiveComponent('topbar'),
                },
                {
                    label: 'Menu',
                    leftSlot: (
                        <MenuIcon style={{ width: '16px', height: '16px' }} />
                    ),
                    items: [
                        {
                            label: 'Item 1',
                            leftSlot: (
                                <Square
                                    style={{ width: '16px', height: '16px' }}
                                />
                            ),
                            onClick: () => setActiveComponent('menu'),
                            items: [
                                {
                                    label: 'Item 1.1',
                                    leftSlot: (
                                        <Square
                                            style={{
                                                width: '16px',
                                                height: '16px',
                                            }}
                                        />
                                    ),
                                    onClick: () => setActiveComponent('menu'),
                                    items: [
                                        {
                                            label: 'Item 1.1.1',
                                            leftSlot: (
                                                <Square
                                                    style={{
                                                        width: '16px',
                                                        height: '16px',
                                                    }}
                                                />
                                            ),
                                            onClick: () =>
                                                setActiveComponent('menu'),
                                        },
                                    ],
                                },
                            ],
                        },
                        {
                            label: 'Item 2',
                            leftSlot: (
                                <Square
                                    style={{ width: '16px', height: '16px' }}
                                />
                            ),
                        },
                    ],
                },
                {
                    label: 'Single Select',
                    leftSlot: (
                        <List style={{ width: '16px', height: '16px' }} />
                    ),
                    onClick: () => setActiveComponent('singleSelect'),
                },
                {
                    label: 'Multi Select',
                    leftSlot: (
                        <ListFilter style={{ width: '16px', height: '16px' }} />
                    ),
                    onClick: () => setActiveComponent('multiSelect'),
                },
                {
                    label: 'Tabs',
                    leftSlot: (
                        <Layout style={{ width: '16px', height: '16px' }} />
                    ),
                    onClick: () => setActiveComponent('tabs'),
                },
                {
                    label: 'Accordion',
                    leftSlot: (
                        <List style={{ width: '16px', height: '16px' }} />
                    ),
                    onClick: () => setActiveComponent('accordion'),
                },
            ],
        },
        {
            label: 'Feedback',
            items: [
                {
                    label: 'Alert',
                    leftSlot: (
                        <AlertCircle
                            style={{ width: '16px', height: '16px' }}
                        />
                    ),
                    onClick: () => setActiveComponent('alerts'),
                },
                {
                    label: 'Snackbar',
                    leftSlot: (
                        <BellIcon style={{ width: '16px', height: '16px' }} />
                    ),
                    onClick: () => setActiveComponent('snackbar'),
                },
                {
                    label: 'Tooltip',
                    leftSlot: (
                        <Info style={{ width: '16px', height: '16px' }} />
                    ),
                    onClick: () => setActiveComponent('tooltips'),
                },
                {
                    label: 'Modal',
                    leftSlot: <Box style={{ width: '16px', height: '16px' }} />,
                    onClick: () => setActiveComponent('modal'),
                },
                {
                    label: 'Popover',
                    leftSlot: (
                        <MessageCircle
                            style={{ width: '16px', height: '16px' }}
                        />
                    ),
                    onClick: () => setActiveComponent('popover'),
                },
                {
                    label: 'Drawer',
                    leftSlot: <Box style={{ width: '16px', height: '16px' }} />,
                    onClick: () => setActiveComponent('drawer'),
                },
            ],
        },
        {
            label: 'Data Display',
            isCollapsible: true,
            defaultOpen: true,
            items: [
                {
                    label: 'Chart',
                    leftSlot: (
                        <BarChart2 style={{ width: '16px', height: '16px' }} />
                    ),
                    onClick: () => setActiveComponent('charts'),
                },
                {
                    label: 'Stat Card',
                    leftSlot: (
                        <FileText style={{ width: '16px', height: '16px' }} />
                    ),
                    onClick: () => setActiveComponent('statCard'),
                },
                {
                    label: 'Card',
                    leftSlot: (
                        <Square style={{ width: '16px', height: '16px' }} />
                    ),
                    onClick: () => setActiveComponent('card'),
                },
                {
                    label: 'Progress Bar',
                    leftSlot: (
                        <BarChart2 style={{ width: '16px', height: '16px' }} />
                    ),
                    onClick: () => setActiveComponent('progressBar'),
                },
                {
                    label: 'Data Table',
                    leftSlot: (
                        <Table style={{ width: '16px', height: '16px' }} />
                    ),
                    onClick: () => setActiveComponent('dataTable'),
                },
                {
                    label: 'Date Picker',
                    leftSlot: (
                        <CalendarIcon
                            style={{ width: '16px', height: '16px' }}
                        />
                    ),
                    onClick: () => setActiveComponent('dataRangePicker'),
                },
            ],
        },
        {
            label: 'Form Elements',
            isCollapsible: true,
            defaultOpen: true,
            items: [
                {
                    label: 'Radio',
                    leftSlot: (
                        <Radio style={{ width: '16px', height: '16px' }} />
                    ),
                    onClick: () => setActiveComponent('radio'),
                },
                {
                    label: 'Checkbox',
                    leftSlot: (
                        <Square style={{ width: '16px', height: '16px' }} />
                    ), // Using Square as a placeholder icon
                    onClick: () => setActiveComponent('checkbox'),
                },
                {
                    label: 'Switch',
                    leftSlot: (
                        <Square style={{ width: '16px', height: '16px' }} />
                    ),
                    onClick: () => setActiveComponent('switch'),
                },
                {
                    label: 'Selectors',
                    leftSlot: (
                        <ListFilter style={{ width: '16px', height: '16px' }} />
                    ),
                    onClick: () => setActiveComponent('selectors'),
                },
            ],
        },
        {
            label: 'Typography',
            items: [
                {
                    label: 'Fonts',
                    leftSlot: (
                        <Type style={{ width: '16px', height: '16px' }} />
                    ),
                    onClick: () => setActiveComponent('fonts'),
                },
            ],
        },
        {
            label: 'Design System',
            items: [
                {
                    label: 'Color Palette',
                    leftSlot: (
                        <Palette style={{ width: '16px', height: '16px' }} />
                    ),
                    onClick: () => setActiveComponent('colorPalette'),
                },
            ],
        },
    ]

    const [theme, setTheme] = useState<'EULER' | 'JUSBIZ'>('EULER')

    const breakpoints = {
        sm: 480,
        lg: 1440,
    }

    const themeProps =
        theme === 'EULER'
            ? {}
            : {
                  foundationTokens: ALT_FOUNDATION_TOKENS,
                  componentTokens: HDFC_COMPONENT_TOKENS,
                  breakpoints: breakpoints,
              }

    return (
        <div className="w-screen h-screen">
            <ThemeProvider {...themeProps}>
                <Sidebar
                    leftPanel={{
                        items: tenants,
                        selected: activeTenant,
                        onSelect: (value) => setActiveTenant(value),
                    }}
                    merchantInfo={{
                        items: merchants.map((merchant) => ({
                            label: merchant.label,
                            value: merchant.value,
                            icon: merchant.icon,
                        })),
                        selected: activeMerchant,
                        onSelect: (value) => setActiveMerchant(value),
                    }}
                    sidebarTopSlot={
                        <SingleSelect
                            placeholder="Select Merchant"
                            variant={SelectMenuVariant.NO_CONTAINER}
                            items={[
                                {
                                    items: merchants,
                                },
                            ]}
                            selected={activeMerchant}
                            onSelect={(value) => setActiveMerchant(value)}
                        />
                    }
                    rightActions={
                        <div className="flex items-center gap-1">
                            <button className="flex items-center justify-center border-none bg-transparent rounded-lg cursor-pointer p-2 transition-colors duration-150 min-w-[40px] h-[40px] hover:bg-gray-100 active:bg-gray-200">
                                <BellIcon
                                    color={FOUNDATION_THEME.colors.gray[600]}
                                    size={20}
                                />
                            </button>
                            <button className="flex items-center justify-center border-none bg-transparent rounded-lg cursor-pointer p-2 transition-colors duration-150 min-w-[40px] h-[40px] hover:bg-gray-100 active:bg-gray-200">
                                <TrendingUp
                                    color={FOUNDATION_THEME.colors.green[600]}
                                    size={20}
                                />
                            </button>
                            <button className="flex items-center justify-center border-none bg-transparent rounded-lg cursor-pointer p-2 transition-colors duration-150 min-w-[40px] h-[40px] hover:bg-gray-100 active:bg-gray-200">
                                <Settings
                                    color={FOUNDATION_THEME.colors.gray[600]}
                                    size={20}
                                />
                            </button>
                        </div>
                    }
                    data={sampleData}
                    topbar={
                        <div className="flex items-center justify-between gap-2">
                            <Block width="350px">
                                <TextInput
                                    placeholder="Search"
                                    value={search}
                                    onChange={(e) => setSearch(e.target.value)}
                                    cursor="pointer"
                                    leftSlot={
                                        <Search
                                            style={{
                                                width: '16px',
                                                height: '16px',
                                            }}
                                            color={
                                                FOUNDATION_THEME.colors
                                                    .gray[400]
                                            }
                                        />
                                    }
                                    rightSlot={
                                        <span
                                            style={{
                                                fontSize: 14,
                                                color: FOUNDATION_THEME.colors
                                                    .gray[300],
                                            }}
                                        >
                                            ⌘ + K
                                        </span>
                                    }
                                />
                            </Block>
                            <div>
                                <SingleSelect
                                    label="Theme"
                                    placeholder="Select Theme"
                                    minMenuWidth={200}
                                    alignment={SelectMenuAlignment.END}
                                    selected={theme}
                                    onSelect={(value) =>
                                        setTheme(value as 'EULER' | 'JUSBIZ')
                                    }
                                    variant={SelectMenuVariant.NO_CONTAINER}
                                    items={[
                                        {
                                            items: [
                                                {
                                                    value: 'EULER',
                                                    label: 'EULER',
                                                },
                                                {
                                                    value: 'JUSBIZ',
                                                    label: 'JUSBIZ',
                                                },
                                            ],
                                        },
                                    ]}
                                />
                            </div>
                        </div>
                    }
                    footer={
                        <div className="flex items-center gap-2">
                            <Avatar
                                src="https://images.unsplash.com/photo-1472099645785-5658abf4ff4e?w=150&h=150&fit=crop&crop=face"
                                alt="John Doe"
                                size={AvatarSize.SM}
                                shape={AvatarShape.ROUNDED}
                            />
                            <Text
                                variant="body.md"
                                fontWeight={600}
                                color={FOUNDATION_THEME.colors.gray[600]}
                            >
                                John Doe
                            </Text>
                        </div>
                    }
                >
                    <div className="w-full h-full">{renderContent()}</div>
                </Sidebar>
            </ThemeProvider>
        </div>
    )
}

export default SidebarDemo<|MERGE_RESOLUTION|>--- conflicted
+++ resolved
@@ -303,11 +303,8 @@
                 return <PopoverDemo />
             case 'multiValueInput':
                 return <MultiValueInputDemo />
-<<<<<<< HEAD
-=======
             case 'topbar':
                 return <TopbarDemo />
->>>>>>> aa1d64ae
             case 'keyValuePair':
                 return <KeyValuePairDemo />
             case 'card':
