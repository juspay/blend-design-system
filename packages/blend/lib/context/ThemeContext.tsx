--- conflicted
+++ resolved
@@ -38,11 +38,8 @@
 import type { ResponsiveAvatarTokens } from '../components/Avatar/avatar.tokens'
 import type { ResponsiveAvatarGroupTokens } from '../components/AvatarGroup/avatarGroup.tokens'
 import type { ResponsiveSidebarTokens } from '../components/Sidebar/sidebar.tokens'
-<<<<<<< HEAD
 import type { ResponsiveUploadTokens } from '../components/Upload/upload.tokens'
-=======
 import type { ResponsiveCodeBlockTokens } from '../components/CodeBlock/codeBlock.token'
->>>>>>> 25c7e966
 
 import { FOUNDATION_THEME, type ThemeType } from '../tokens'
 import { BREAKPOINTS } from '../breakpoints/breakPoints'
@@ -85,11 +82,8 @@
 import { getAvatarTokens } from '../components/Avatar/avatar.tokens'
 import { getAvatarGroupTokens } from '../components/AvatarGroup/avatarGroup.tokens'
 import { getSidebarTokens } from '../components/Sidebar/sidebar.tokens'
-<<<<<<< HEAD
 import { getUploadTokens } from '../components/Upload/upload.tokens'
-=======
 import { getCodeBlockTokens } from '../components/CodeBlock/codeBlock.token'
->>>>>>> 25c7e966
 
 export type ComponentTokenType = {
     TAGS?: ResponsiveTagTokens
@@ -129,11 +123,8 @@
     AVATAR?: ResponsiveAvatarTokens
     AVATAR_GROUP?: ResponsiveAvatarGroupTokens
     SIDEBAR?: ResponsiveSidebarTokens
-<<<<<<< HEAD
     UPLOAD?: ResponsiveUploadTokens
-=======
     CODE_BLOCK?: ResponsiveCodeBlockTokens
->>>>>>> 25c7e966
 }
 
 type ThemeContextType = {
@@ -182,11 +173,8 @@
         AVATAR: getAvatarTokens(FOUNDATION_THEME),
         AVATAR_GROUP: getAvatarGroupTokens(FOUNDATION_THEME),
         SIDEBAR: getSidebarTokens(FOUNDATION_THEME),
-<<<<<<< HEAD
         UPLOAD: getUploadTokens(FOUNDATION_THEME),
-=======
         CODE_BLOCK: getCodeBlockTokens(FOUNDATION_THEME),
->>>>>>> 25c7e966
     },
     breakpoints: BREAKPOINTS,
 })
