--- conflicted
+++ resolved
@@ -51,11 +51,7 @@
     singleSelectTokens,
     inline = false,
     error,
-<<<<<<< HEAD
-=======
-    disabled,
     ...rest
->>>>>>> b228ae2c
 }: SingleSelectTriggerProps) => {
     const slotRef = useRef<HTMLDivElement>(null)
     const slotWidth = slotRef.current?.offsetWidth
