{
    "name": "@juspay/blend-design-system",
    "private": false,
<<<<<<< HEAD
    "version": "0.0.9",
=======
    "version": "0.0.10-beta",
>>>>>>> a9841453
    "description": "A comprehensive React component library and design system by Juspay",
    "type": "module",
    "main": "./dist/main.js",
    "module": "./dist/main.js",
    "types": "./dist/main.d.ts",
    "files": [
        "dist",
        "README.md"
    ],
    "sideEffects": false,
    "exports": {
        ".": {
            "import": "./dist/main.js",
            "types": "./dist/main.d.ts"
        },
        "./style.css": "./dist/style.css"
    },
    "scripts": {
        "lint": "eslint .",
        "build": "pnpm lint && tsc --p ./tsconfig.json && vite build",
        "prepublishOnly": "pnpm run build",
        "test": "vitest",
        "test:ui": "vitest --ui",
        "test:coverage": "vitest --coverage",
        "test:watch": "vitest --watch",
        "test:run": "vitest run"
    },
    "peerDependencies": {
        "react": "^18.0.0 || ^19.0.0",
        "react-dom": "^18.0.0 || ^19.0.0"
    },
    "dependencies": {
        "@radix-ui/react-accordion": "^1.2.3",
        "@radix-ui/react-checkbox": "^1.3.2",
        "@radix-ui/react-dropdown-menu": "^2.1.15",
        "@radix-ui/react-popover": "^1.1.14",
        "@radix-ui/react-slider": "^1.2.3",
        "@radix-ui/react-tabs": "^1.0.4",
        "@radix-ui/react-tooltip": "^1.2.7",
        "@types/styled-components": "^5.1.34",
        "lucide-react": "^0.511.0",
        "radix-ui": "^1.1.3",
        "recharts": "^2.15.3",
        "sonner": "^2.0.3",
        "styled-components": "^6.1.18",
        "vaul": "^1.1.2"
    },
    "devDependencies": {
        "@eslint/js": "^9.25.0",
        "@storybook/addon-essentials": "^8.6.12",
        "@storybook/addon-interactions": "^8.6.12",
        "@storybook/addon-onboarding": "^8.6.12",
        "@storybook/blocks": "^8.6.12",
        "@storybook/react": "^8.6.12",
        "@storybook/react-vite": "^8.6.12",
        "@storybook/test": "^8.6.12",
        "@testing-library/dom": "^10.4.0",
        "@testing-library/jest-dom": "^6.6.3",
        "@testing-library/react": "^16.3.0",
        "@testing-library/react-hooks": "^8.0.1",
        "@testing-library/user-event": "^14.6.1",
        "@types/jest-axe": "^3.5.9",
        "@types/node": "^22.15.21",
        "@types/react": "^19.1.2",
        "@types/react-dom": "^19.1.2",
        "@vitejs/plugin-react": "^4.4.1",
        "@vitest/coverage-v8": "^3.2.4",
        "@vitest/ui": "^3.2.4",
        "eslint": "^9.25.0",
        "eslint-plugin-react-hooks": "^5.2.0",
        "eslint-plugin-react-refresh": "^0.4.19",
        "eslint-plugin-storybook": "^0.12.0",
        "globals": "^16.0.0",
        "jest-axe": "^10.0.0",
        "jest-styled-components": "^7.2.0",
        "jsdom": "^26.1.0",
        "prettier": "^3.1.0",
        "react": "^19.1.0",
        "react-dom": "^19.1.0",
        "resize-observer-polyfill": "^1.5.1",
        "storybook": "^8.6.12",
        "typescript": "~5.8.3",
        "typescript-eslint": "^8.30.1",
        "vite": "^6.3.5",
        "vite-plugin-dts": "^4.5.4",
        "vite-plugin-lib-inject-css": "^2.2.2",
        "vitest": "^3.2.4"
    },
    "keywords": [
        "react",
        "ui",
        "components",
        "design-system",
        "blend",
        "juspay"
    ],
    "author": "Juspay",
    "license": "MIT",
    "homepage": "https://juspay.design/",
    "repository": {
        "type": "git",
        "url": "https://github.com/juspay/blend-design-system.git"
    },
    "bugs": {
        "url": "https://github.com/juspay/blend-design-system/issues"
    },
    "eslintConfig": {
        "extends": [
            "plugin:storybook/recommended"
        ]
    },
    "publishConfig": {
        "access": "public"
    },
    "packageManager": "pnpm@10.11.0"
}<|MERGE_RESOLUTION|>--- conflicted
+++ resolved
@@ -1,11 +1,7 @@
 {
     "name": "@juspay/blend-design-system",
     "private": false,
-<<<<<<< HEAD
-    "version": "0.0.9",
-=======
     "version": "0.0.10-beta",
->>>>>>> a9841453
     "description": "A comprehensive React component library and design system by Juspay",
     "type": "module",
     "main": "./dist/main.js",
