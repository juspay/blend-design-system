--- conflicted
+++ resolved
@@ -15,18 +15,15 @@
 import SwitchAccessibility from '../../Switch/accessibility/SwitchAccessibility'
 import SingleSelectAccessibility from '../../SingleSelect/accessibility/SingleSelectAccessibility'
 import MultiSelectAccessibility from '../../MultiSelect/accessibility/MultiSelectAccessibility'
-<<<<<<< HEAD
 import AvatarAccessibility from '../../Avatar/accessibility/AvatarAccessibility'
 import AvatarGroupAccessibility from '../../AvatarGroup/accessibility/AvatarGroupAccessibility'
 import BreadcrumbAccessibility from '../../Breadcrumb/accessibility/BreadcrumbAccessibility'
 import AlertAccessibility from '../../Alert/accessibility/AlertAccessibility'
 import MenuAccessibility from '../../Menu/accessibility/MenuAccessibility'
-=======
 import TagAccessibility from '../../Tags/accessibility/TagAccessibility'
 import TooltipAccessibility from '../../Tooltip/accessibility/TooltipAccessibility'
 import ModalAccessibility from '../../Modal/accessibility/ModalAccessibility'
 import PopoverAccessibility from '../../Popover/accessibility/PopoverAccessibility'
->>>>>>> 15c8ff70
 
 export type ComponentAccessibilitySection = {
     name: string
@@ -107,7 +104,6 @@
         component: MultiSelectAccessibility,
     },
     {
-<<<<<<< HEAD
         name: 'Avatar',
         displayName: 'Avatar',
         component: AvatarAccessibility,
@@ -131,7 +127,8 @@
         name: 'Menu',
         displayName: 'Menu',
         component: MenuAccessibility,
-=======
+    },
+    {
         name: 'Tag',
         displayName: 'Tag',
         component: TagAccessibility,
@@ -150,7 +147,6 @@
         name: 'Popover',
         displayName: 'Popover',
         component: PopoverAccessibility,
->>>>>>> 15c8ff70
     },
     // Add more components here as they are added
 ]
