import { useState } from 'react'
import ButtonDemo from './ButtonDemo'
import {
    Tag as TagIcon,
    Menu as MenuIcon,
    BarChart2,
    Type,
    Code,
    Calendar as CalendarIcon,
    ListFilter,
    User as UserIcon,
    Info,
    FormInput,
    AlertCircle,
    Bell as BellIcon,
    Square,
    Users,
    Layout,
    FileText,
    List,
    Grid,
    Box,
    IndianRupee,
    Table,
    Palette,
    MessageCircle,
    CircleDot as Radio,
    Weight,
    DecimalsArrowRightIcon,
    Search,
    Shield,
    Settings,
    TrendingUp,
    Upload,
    Workflow,
} from 'lucide-react'
import { FOUNDATION_THEME } from '../../../../packages/blend/lib/tokens'
import { Sidebar } from '../../../../packages/blend/lib/components/Sidebar'
import ButtonGroupDemo from './ButtonGroupDemo'
import TagDemo from './TagDemo'
import AvatarDemo from './AvatarDemo'
import BreadcrumbDemo from './BreadcrumbDemo'
import InputDemo from './TextInputDemo'
import UnitInputDemo from './UnitInputDemo'
import type { DirectoryData } from '../../../../packages/blend/lib/components/Directory/types'
import NumberInputDemo from './NumberInputDemo'
import TextAreaDemo from './TextAreaDemo'
import AlertDemo from './AlertDemo'
import TabsDemo from './TabsDemo'
import AccordionDemo from './AccordionDemo'
import StatCardDemo from './StatCardDemo'
import SnackbarDemo from './SnackbarDemo'
import AvatarGroupDemo from './AvatarGroupDemo'
import TooltipDemo from './TooltipDemo'
import ModalDemo from './ModalDemo'
import RadioDemo from './RadioDemo'
import CheckboxDemo from './CheckboxDemo'
import SwitchDemo from './SwitchDemo'
import ProgressBarDemo from './ProgressBarDemo'
import { ThemeProvider } from '../../../../packages/blend/lib/context'
import ALT_FOUNDATION_TOKENS from '../themes/AIT_FOUNDATION_TOKENS'
import HDFC_COMPONENT_TOKENS from '../themes/HDFC_COMPONENT_TOKENS'
import { SingleSelect } from '../../../../packages/blend/lib/components/SingleSelect'
import {
    SelectMenuAlignment,
    SelectMenuVariant,
} from '../../../../packages/blend/lib/components/Select'
import MenuDemo from './MenuDemo'
import SingleSelectDemo from './SingleSelectDemo'
import MultiSelectDemo from './MultiSelectDemo'
import DropdownInputDemo from './DropdownInputDemo'
import DrawerDemo from './DrawerDemo'
import DateRangePickerDemo from './DateRangePickerDemo'
import DataTableDemo from './dataTableDemo'
import ChartsDemo from './ChartsDemo'
import PopoverDemo from './PopoverDemo'
import MultiValueInputDemo from './MultiValueInputDemo'
import TopbarDemo from './TopbarDemo'
import OTPInputDemo from './OTPInputDemo'
import CardDemo from './CardDemo'
import {
    Avatar,
    AvatarShape,
    AvatarSize,
    TextInput,
} from '../../../../packages/blend/lib/main'
import Text from '../../../../packages/blend/lib/components/Text/Text'
import Block from '../../../../packages/blend/lib/components/Primitives/Block/Block'
import StepperDemo from './StepperDemo'
import KeyValuePairDemo from './KeyValuePairDemo'
import AllComponentsDemo from './AllComponentsDemo'
import SearchInputDemo from './SearchInputDemo'
import VirtualListDemo from './VirtualListDemo'
import UploadDemo from './UploadDemo'
import CodeBlockDemo from './CodeBlockDemo'
import WorkflowCanvasDemo from './WorkflowCanvasDemo'
import FormElementsDemo from './FormElementsDemo'

const SidebarDemo = () => {
    const [activeComponent, setActiveComponent] = useState<
        | 'buttons'
        | 'tooltips'
        | 'tags'
        | 'splitTags'
        | 'breadcrumb'
        | 'tabs'
        | 'checkbox'
        | 'radio'
        | 'switch'
        | 'textInput'
        | 'alerts'
        | 'avatarGroup'
        | 'charts'
        | 'chartsV2'
        | 'fonts'
        | 'datePicker'
        | 'selectors'
        | 'buttonGroups'
        | 'avatars'
        | 'menu'
        | 'dropdown'
        | 'accordion'
        | 'statCard'
        | 'modal'
        | 'input'
        | 'searchInput'
        | 'unitInput'
        | 'numberInput'
        | 'textArea'
        | 'snackbar'
        | 'dataTable'
        | 'drawer'
        | 'colorPalette'
        | 'popover'
        | 'progressBar'
        | 'theme'
        | 'salesKpiDashboard'
        | 'transactionAnalyticsDashboard'
        | 'singleSelect'
        | 'multiSelect'
        | 'dropdownInput'
        | 'dataRangePicker'
        | 'multiValueInput'
        | 'topbar'
        | 'otpInput'
        | 'stepper'
        | 'keyValuePair'
        | 'card'
        | 'dataRangePicker'
        | 'allComponents'
        | 'virtualList'
        | 'upload'
        | 'codeBlock'
        | 'workflowCanvas'
<<<<<<< HEAD
    >('dataTable')
=======
        | 'formElements'
    >('dataRangePicker')
>>>>>>> 7b840a7f

    const [activeTenant, setActiveTenant] = useState<string>('Juspay')
    const [activeMerchant, setActiveMerchant] =
        useState<string>('design-system')
    const [search, setSearch] = useState<string>('')

    const tenants = [
        {
            label: 'Juspay',
            icon: (
                <IndianRupee
                    style={{ width: '24px', height: '24px' }}
                    color={FOUNDATION_THEME.colors.gray[600]}
                />
            ),
            value: 'juspay',
        },
        {
            label: 'Razorpay',
            icon: (
                <UserIcon
                    style={{ width: '24px', height: '24px' }}
                    color={FOUNDATION_THEME.colors.gray[600]}
                />
            ),
            value: 'razorpay',
        },
        {
            label: 'Stripe',
            icon: (
                <IndianRupee
                    style={{ width: '24px', height: '24px' }}
                    color={FOUNDATION_THEME.colors.gray[600]}
                />
            ),
            value: 'stripe',
        },
        {
            label: 'PayPal',
            icon: (
                <UserIcon
                    style={{ width: '16px', height: '16px' }}
                    color={FOUNDATION_THEME.colors.gray[600]}
                />
            ),
            value: 'paypal',
        },
        {
            label: 'Square',
            icon: (
                <Square
                    style={{ width: '16px', height: '16px' }}
                    color={FOUNDATION_THEME.colors.gray[600]}
                />
            ),
            value: 'square',
        },
        {
            label: 'Adyen',
            icon: (
                <IndianRupee
                    style={{ width: '16px', height: '16px' }}
                    color={FOUNDATION_THEME.colors.gray[600]}
                />
            ),
            value: 'adyen',
        },
        {
            label: 'Braintree',
            icon: (
                <UserIcon
                    style={{ width: '16px', height: '16px' }}
                    color={FOUNDATION_THEME.colors.gray[600]}
                />
            ),
            value: 'braintree',
        },
        {
            label: 'Worldpay',
            icon: (
                <IndianRupee
                    style={{ width: '16px', height: '16px' }}
                    color={FOUNDATION_THEME.colors.gray[600]}
                />
            ),
            value: 'worldpay',
        },
        // Additional tenants to demonstrate the three dot menu
        {
            label: 'Klarna',
            icon: (
                <UserIcon
                    style={{ width: '16px', height: '16px' }}
                    color={FOUNDATION_THEME.colors.gray[600]}
                />
            ),
            value: 'klarna',
        },
        {
            label: 'Affirm',
            icon: (
                <IndianRupee
                    style={{ width: '16px', height: '16px' }}
                    color={FOUNDATION_THEME.colors.gray[600]}
                />
            ),
            value: 'affirm',
        },
        {
            label: 'Afterpay',
            icon: (
                <UserIcon
                    style={{ width: '16px', height: '16px' }}
                    color={FOUNDATION_THEME.colors.gray[600]}
                />
            ),
            value: 'afterpay',
        },
        {
            label: 'Sezzle',
            icon: (
                <IndianRupee
                    style={{ width: '16px', height: '16px' }}
                    color={FOUNDATION_THEME.colors.gray[600]}
                />
            ),
            value: 'sezzle',
        },
        {
            label: 'Zip',
            icon: (
                <UserIcon
                    style={{ width: '16px', height: '16px' }}
                    color={FOUNDATION_THEME.colors.gray[600]}
                />
            ),
            value: 'zip',
        },
        {
            label: 'Paymi',
            icon: (
                <IndianRupee
                    style={{ width: '16px', height: '16px' }}
                    color={FOUNDATION_THEME.colors.gray[600]}
                />
            ),
            value: 'paymi',
        },
        {
            label: 'Mollie',
            icon: (
                <UserIcon
                    style={{ width: '16px', height: '16px' }}
                    color={FOUNDATION_THEME.colors.gray[600]}
                />
            ),
            value: 'mollie',
        },
    ]

    const merchants = [
        {
            label: 'Design System',
            icon: <UserIcon style={{ width: '14px', height: '14px' }} />,
            value: 'design-system',
        },
        {
            label: 'Design System 2',
            icon: <UserIcon style={{ width: '14px', height: '14px' }} />,
            value: 'design-system-2',
        },
    ]

    const renderContent = () => {
        switch (activeComponent) {
            case 'buttons':
                return <ButtonDemo />
            case 'buttonGroups':
                return <ButtonGroupDemo />
            case 'tags':
                return <TagDemo />
            case 'avatars':
                return <AvatarDemo />
            case 'breadcrumb':
                return <BreadcrumbDemo />
            case 'input':
                return <InputDemo />
            case 'searchInput':
                return <SearchInputDemo />
            case 'unitInput':
                return <UnitInputDemo />
            case 'numberInput':
                return <NumberInputDemo />
            case 'textArea':
                return <TextAreaDemo />
            case 'otpInput':
                return <OTPInputDemo />
            case 'alerts':
                return <AlertDemo />
            case 'tabs':
                return <TabsDemo />
            case 'accordion':
                return <AccordionDemo />
            case 'statCard':
                return <StatCardDemo />
            case 'avatarGroup':
                return <AvatarGroupDemo />
            case 'snackbar':
                return <SnackbarDemo />
            case 'tooltips':
                return <TooltipDemo />
            case 'modal':
                return <ModalDemo />
            case 'radio':
                return <RadioDemo />
            case 'checkbox':
                return <CheckboxDemo />
            case 'switch':
                return <SwitchDemo />
            case 'menu':
                return <MenuDemo />
            case 'singleSelect':
                return <SingleSelectDemo />
            case 'multiSelect':
                return <MultiSelectDemo />
            case 'progressBar':
                return <ProgressBarDemo />
            case 'drawer':
                return <DrawerDemo />
            case 'dropdownInput':
                return <DropdownInputDemo />
            case 'dataRangePicker':
                return <DateRangePickerDemo />
            case 'dataTable':
                return <DataTableDemo />
            case 'charts':
                return <ChartsDemo />
            case 'popover':
                return <PopoverDemo />
            case 'multiValueInput':
                return <MultiValueInputDemo />
            case 'stepper':
                return <StepperDemo />
            case 'topbar':
                return <TopbarDemo />
            case 'keyValuePair':
                return <KeyValuePairDemo />
            case 'card':
                return <CardDemo />
            case 'allComponents':
                return <AllComponentsDemo />
            case 'virtualList':
                return <VirtualListDemo />
            case 'upload':
                return <UploadDemo />
            case 'codeBlock':
                return <CodeBlockDemo />
            case 'workflowCanvas':
                return <WorkflowCanvasDemo />
            case 'formElements':
                return <FormElementsDemo />
            default:
                return (
                    <div className="p-8">
                        <h2 className="text-2xl font-bold mb-6">
                            Sidebar Auto-Hide Topbar Demo
                        </h2>
                        <div className="space-y-6">
                            <div>
                                <h3 className="text-lg font-semibold mb-2">
                                    Scroll Test
                                </h3>
                                <p className="text-gray-600 mb-4">
                                    Scroll down to see the topbar hide
                                    automatically. Scroll back up to see it
                                    reappear. The feature is controlled by the
                                    `enableTopbarAutoHide` prop.
                                </p>
                                <TextInput
                                    placeholder="Type here - shows text cursor"
                                    value=""
                                    onChange={() => {}}
                                    cursor="text"
                                />
                            </div>
                            {/* Add lots of content to make it scrollable */}
                            {Array.from({ length: 50 }, (_, i) => (
                                <div
                                    key={i}
                                    className="p-4 border border-gray-200 rounded-lg"
                                >
                                    <h4 className="font-semibold mb-2">
                                        Content Block {i + 1}
                                    </h4>
                                    <p className="text-gray-600">
                                        This is content block {i + 1}. Keep
                                        scrolling to test the topbar auto-hide
                                        functionality. The topbar should
                                        disappear when scrolling down and
                                        reappear when scrolling up.
                                    </p>
                                    <div className="mt-2">
                                        <TextInput
                                            placeholder={`Input field ${i + 1}`}
                                            value=""
                                            onChange={() => {}}
                                        />
                                    </div>
                                </div>
                            ))}
                        </div>
                    </div>
                )
        }
    }

    const sampleData: DirectoryData[] = [
        {
            label: 'Basic Components',
            isCollapsible: false,
            items: [
                {
                    label: 'Button',
                    leftSlot: (
                        <Square style={{ width: '16px', height: '16px' }} />
                    ),
                    isSelected: activeComponent === 'buttons',
                    onClick: () => setActiveComponent('buttons'),
                },
                {
                    label: 'Button Group',
                    leftSlot: (
                        <Grid style={{ width: '16px', height: '16px' }} />
                    ),
                    isSelected: activeComponent === 'buttonGroups',
                    onClick: () => setActiveComponent('buttonGroups'),
                },
                {
                    label: 'Tag',
                    leftSlot: (
                        <TagIcon style={{ width: '16px', height: '16px' }} />
                    ),
                    isSelected: activeComponent === 'tags',
                    onClick: () => setActiveComponent('tags'),
                },
                {
                    label: 'Avatar',
                    leftSlot: (
                        <Users style={{ width: '16px', height: '16px' }} />
                    ),
                    isSelected: activeComponent === 'avatars',
                    onClick: () => setActiveComponent('avatars'),
                },
                {
                    label: 'Avatar Group',
                    leftSlot: (
                        <Users style={{ width: '16px', height: '16px' }} />
                    ),
                    isSelected: activeComponent === 'avatarGroup',
                    onClick: () => setActiveComponent('avatarGroup'),
                },
                {
                    label: 'Breadcrumb',
                    leftSlot: (
                        <Grid style={{ width: '16px', height: '16px' }} />
                    ),
                    isSelected: activeComponent === 'breadcrumb',
                    onClick: () => setActiveComponent('breadcrumb'),
                },
                {
                    label: 'Virtual List',
                    leftSlot: (
                        <List style={{ width: '16px', height: '16px' }} />
                    ),
                    isSelected: activeComponent === 'virtualList',
                    onClick: () => setActiveComponent('virtualList'),
                },
                {
                    label: 'File Upload',
                    leftSlot: (
                        <Upload style={{ width: '16px', height: '16px' }} />
                    ),
                    onClick: () => setActiveComponent('upload'),
                },
            ],
        },
        {
            label: 'Inputs',
            isCollapsible: false,
            items: [
                {
                    label: 'Text Input777',
                    leftSlot: (
                        <FormInput style={{ width: '16px', height: '16px' }} />
                    ),
                    isSelected: activeComponent === 'input',
                    onClick: () => setActiveComponent('input'),
                },
                {
                    label: 'Search Input',
                    leftSlot: (
                        <Search style={{ width: '16px', height: '16px' }} />
                    ),
                    isSelected: activeComponent === 'searchInput',
                    onClick: () => setActiveComponent('searchInput'),
                },
                {
                    label: 'OTP Input',
                    leftSlot: (
                        <Shield style={{ width: '16px', height: '16px' }} />
                    ),
                    isSelected: activeComponent === 'otpInput',
                    onClick: () => setActiveComponent('otpInput'),
                },
                {
                    label: 'Unit Input',
                    leftSlot: (
                        <Weight style={{ width: '16px', height: '16px' }} />
                    ),
                    isSelected: activeComponent === 'unitInput',
                    onClick: () => setActiveComponent('unitInput'),
                },
                {
                    label: 'Number Input',
                    leftSlot: (
                        <DecimalsArrowRightIcon
                            style={{ width: '16px', height: '16px' }}
                        />
                    ),
                    isSelected: activeComponent === 'numberInput',
                    onClick: () => setActiveComponent('numberInput'),
                },
                {
                    label: 'Dropdown Input',
                    leftSlot: (
                        <DecimalsArrowRightIcon
                            style={{ width: '16px', height: '16px' }}
                        />
                    ),
                    isSelected: activeComponent === 'dropdownInput',
                    onClick: () => setActiveComponent('dropdownInput'),
                },
                {
                    label: 'Text Area',
                    leftSlot: (
                        <FileText style={{ width: '16px', height: '16px' }} />
                    ),
                    isSelected: activeComponent === 'textArea',
                    onClick: () => setActiveComponent('textArea'),
                },
                {
                    label: 'Multi Value Input',
                    leftSlot: (
                        <ListFilter style={{ width: '16px', height: '16px' }} />
                    ),
                    isSelected: activeComponent === 'multiValueInput',
                    onClick: () => setActiveComponent('multiValueInput'),
                },
                {
                    label: 'Key Value Pair',
                    isSelected: activeComponent === 'keyValuePair',
                    onClick: () => setActiveComponent('keyValuePair'),
                },
            ],
        },
        {
            label: 'Navigation',
            items: [
                {
                    label: 'Topbar',
                    leftSlot: (
                        <Layout style={{ width: '16px', height: '16px' }} />
                    ),
                    isSelected: activeComponent === 'topbar',
                    onClick: () => setActiveComponent('topbar'),
                },
                {
                    label: 'Menu',
                    leftSlot: (
                        <MenuIcon style={{ width: '16px', height: '16px' }} />
                    ),
                    isSelected: activeComponent === 'menu',
                    items: [
                        {
                            label: 'Item 1',
                            leftSlot: (
                                <Square
                                    style={{ width: '16px', height: '16px' }}
                                />
                            ),
                            isSelected: activeComponent === 'menu',
                            onClick: () => setActiveComponent('menu'),
                            items: [
                                {
                                    label: 'Item 1.1',
                                    leftSlot: (
                                        <Square
                                            style={{
                                                width: '16px',
                                                height: '16px',
                                            }}
                                        />
                                    ),
                                    isSelected: activeComponent === 'menu',
                                    onClick: () => setActiveComponent('menu'),
                                    items: [
                                        {
                                            label: 'Item 1.1.1',
                                            leftSlot: (
                                                <Square
                                                    style={{
                                                        width: '16px',
                                                        height: '16px',
                                                    }}
                                                />
                                            ),
                                            isSelected:
                                                activeComponent === 'menu',
                                            onClick: () =>
                                                setActiveComponent('menu'),
                                        },
                                    ],
                                },
                            ],
                        },
                        {
                            label: 'Item 2',
                            leftSlot: (
                                <Square
                                    style={{ width: '16px', height: '16px' }}
                                />
                            ),
                        },
                    ],
                },
                {
                    label: 'Single Select',
                    leftSlot: (
                        <List style={{ width: '16px', height: '16px' }} />
                    ),
                    isSelected: activeComponent === 'singleSelect',
                    onClick: () => setActiveComponent('singleSelect'),
                },
                {
                    label: 'Multi Select',
                    leftSlot: (
                        <ListFilter style={{ width: '16px', height: '16px' }} />
                    ),
                    isSelected: activeComponent === 'multiSelect',
                    onClick: () => setActiveComponent('multiSelect'),
                },
                {
                    label: 'Tabs',
                    leftSlot: (
                        <Layout style={{ width: '16px', height: '16px' }} />
                    ),
                    isSelected: activeComponent === 'tabs',
                    onClick: () => setActiveComponent('tabs'),
                },
                {
                    label: 'Accordion',
                    leftSlot: (
                        <List style={{ width: '16px', height: '16px' }} />
                    ),
                    isSelected: activeComponent === 'accordion',
                    onClick: () => setActiveComponent('accordion'),
                },
                {
                    label: 'Stepper',
                    leftSlot: (
                        <List style={{ width: '16px', height: '16px' }} />
                    ),
                    onClick: () => setActiveComponent('stepper'),
                },
            ],
        },
        {
            label: 'Feedback',
            items: [
                {
                    label: 'Alert',
                    leftSlot: (
                        <AlertCircle
                            style={{ width: '16px', height: '16px' }}
                        />
                    ),
                    isSelected: activeComponent === 'alerts',
                    onClick: () => setActiveComponent('alerts'),
                },
                {
                    label: 'Snackbar',
                    leftSlot: (
                        <BellIcon style={{ width: '16px', height: '16px' }} />
                    ),
                    isSelected: activeComponent === 'snackbar',
                    onClick: () => setActiveComponent('snackbar'),
                },
                {
                    label: 'Tooltip',
                    leftSlot: (
                        <Info style={{ width: '16px', height: '16px' }} />
                    ),
                    isSelected: activeComponent === 'tooltips',
                    onClick: () => setActiveComponent('tooltips'),
                },
                {
                    label: 'Modal',
                    leftSlot: <Box style={{ width: '16px', height: '16px' }} />,
                    isSelected: activeComponent === 'modal',
                    onClick: () => setActiveComponent('modal'),
                },
                {
                    label: 'Popover',
                    leftSlot: (
                        <MessageCircle
                            style={{ width: '16px', height: '16px' }}
                        />
                    ),
                    isSelected: activeComponent === 'popover',
                    onClick: () => setActiveComponent('popover'),
                },
                {
                    label: 'Drawer',
                    leftSlot: <Box style={{ width: '16px', height: '16px' }} />,
                    isSelected: activeComponent === 'drawer',
                    onClick: () => setActiveComponent('drawer'),
                },
            ],
        },
        {
            label: 'Data Display',
            isCollapsible: true,
            defaultOpen: true,
            items: [
                {
                    label: 'Chart',
                    leftSlot: (
                        <BarChart2 style={{ width: '16px', height: '16px' }} />
                    ),
                    isSelected: activeComponent === 'charts',
                    onClick: () => setActiveComponent('charts'),
                },
                {
                    label: 'Stat Card',
                    leftSlot: (
                        <FileText style={{ width: '16px', height: '16px' }} />
                    ),
                    isSelected: activeComponent === 'statCard',
                    onClick: () => setActiveComponent('statCard'),
                },
                {
                    label: 'Card',
                    leftSlot: (
                        <Square style={{ width: '16px', height: '16px' }} />
                    ),
                    isSelected: activeComponent === 'card',
                    onClick: () => setActiveComponent('card'),
                },
                {
                    label: 'Progress Bar',
                    leftSlot: (
                        <BarChart2 style={{ width: '16px', height: '16px' }} />
                    ),
                    isSelected: activeComponent === 'progressBar',
                    onClick: () => setActiveComponent('progressBar'),
                },
                {
                    label: 'Data Table',
                    leftSlot: (
                        <Table style={{ width: '16px', height: '16px' }} />
                    ),
                    isSelected: activeComponent === 'dataTable',
                    onClick: () => setActiveComponent('dataTable'),
                },
                {
                    label: 'Date Picker',
                    leftSlot: (
                        <CalendarIcon
                            style={{ width: '16px', height: '16px' }}
                        />
                    ),
                    isSelected: activeComponent === 'dataRangePicker',
                    onClick: () => setActiveComponent('dataRangePicker'),
                },
                {
                    label: 'Code Block',
                    leftSlot: (
                        <Code style={{ width: '16px', height: '16px' }} />
                    ),
                    onClick: () => setActiveComponent('codeBlock'),
                },
                {
                    label: 'Workflow Canvas',
                    leftSlot: (
                        <Workflow style={{ width: '16px', height: '16px' }} />
                    ),
                    isSelected: activeComponent === 'workflowCanvas',
                    onClick: () => setActiveComponent('workflowCanvas'),
                },
            ],
        },
        {
            label: 'Form Elements',
            isCollapsible: true,
            defaultOpen: true,
            items: [
                {
                    label: 'Form Demo',
                    leftSlot: (
                        <FormInput style={{ width: '16px', height: '16px' }} />
                    ),
                    isSelected: activeComponent === 'formElements',
                    onClick: () => setActiveComponent('formElements'),
                },
                {
                    label: 'Radio',
                    leftSlot: (
                        <Radio style={{ width: '16px', height: '16px' }} />
                    ),
                    isSelected: activeComponent === 'radio',
                    onClick: () => setActiveComponent('radio'),
                },
                {
                    label: 'Checkbox',
                    leftSlot: (
                        <Square style={{ width: '16px', height: '16px' }} />
                    ), // Using Square as a placeholder icon
                    isSelected: activeComponent === 'checkbox',
                    onClick: () => setActiveComponent('checkbox'),
                },
                {
                    label: 'Switch',
                    leftSlot: (
                        <Square style={{ width: '16px', height: '16px' }} />
                    ),
                    isSelected: activeComponent === 'switch',
                    onClick: () => setActiveComponent('switch'),
                },
                {
                    label: 'Selectors',
                    leftSlot: (
                        <ListFilter style={{ width: '16px', height: '16px' }} />
                    ),
                    isSelected: activeComponent === 'selectors',
                    onClick: () => setActiveComponent('selectors'),
                },
            ],
        },
        {
            label: 'Typography',
            items: [
                {
                    label: 'Fonts',
                    leftSlot: (
                        <Type style={{ width: '16px', height: '16px' }} />
                    ),
                    isSelected: activeComponent === 'fonts',
                    onClick: () => setActiveComponent('fonts'),
                },
            ],
        },
        {
            label: 'Design System',
            items: [
                {
                    label: 'Color Palette',
                    leftSlot: (
                        <Palette style={{ width: '16px', height: '16px' }} />
                    ),
                    isSelected: activeComponent === 'colorPalette',
                    onClick: () => setActiveComponent('colorPalette'),
                },
                {
                    label: '🎨 All Components Demo',
                    leftSlot: (
                        <Grid style={{ width: '16px', height: '16px' }} />
                    ),
                    isSelected: activeComponent === 'allComponents',
                    onClick: () => setActiveComponent('allComponents'),
                },
            ],
        },
    ]

    const [theme, setTheme] = useState<'EULER' | 'JUSBIZ'>('EULER')

    const breakpoints = {
        sm: 480,
        lg: 1440,
    }

    const themeProps =
        theme === 'EULER'
            ? {}
            : {
                  foundationTokens: ALT_FOUNDATION_TOKENS,
                  componentTokens: HDFC_COMPONENT_TOKENS,
                  breakpoints: breakpoints,
              }

    return (
        <div className="w-screen h-screen">
            <ThemeProvider {...themeProps}>
                <Sidebar
                    enableTopbarAutoHide={true}
                    leftPanel={{
                        items: tenants,
                        selected: activeTenant,
                        onSelect: (value) => setActiveTenant(value),
                    }}
                    merchantInfo={{
                        items: merchants.map((merchant) => ({
                            label: merchant.label,
                            value: merchant.value,
                            icon: merchant.icon,
                        })),
                        selected: activeMerchant,
                        onSelect: (value) => setActiveMerchant(value),
                    }}
                    sidebarTopSlot={
                        <SingleSelect
                            placeholder="Select Merchant"
                            variant={SelectMenuVariant.NO_CONTAINER}
                            items={[
                                {
                                    items: merchants,
                                },
                            ]}
                            selected={activeMerchant}
                            onSelect={(value) => setActiveMerchant(value)}
                        />
                    }
                    rightActions={
                        <div className="flex items-center gap-1">
                            <button className="flex items-center justify-center border-none bg-transparent rounded-lg cursor-pointer p-2 transition-colors duration-150 min-w-[40px] h-[40px] hover:bg-gray-100 active:bg-gray-200">
                                <BellIcon
                                    color={FOUNDATION_THEME.colors.gray[600]}
                                    size={20}
                                />
                            </button>
                            <button className="flex items-center justify-center border-none bg-transparent rounded-lg cursor-pointer p-2 transition-colors duration-150 min-w-[40px] h-[40px] hover:bg-gray-100 active:bg-gray-200">
                                <TrendingUp
                                    color={FOUNDATION_THEME.colors.green[600]}
                                    size={20}
                                />
                            </button>
                            <button className="flex items-center justify-center border-none bg-transparent rounded-lg cursor-pointer p-2 transition-colors duration-150 min-w-[40px] h-[40px] hover:bg-gray-100 active:bg-gray-200">
                                <Settings
                                    color={FOUNDATION_THEME.colors.gray[600]}
                                    size={20}
                                />
                            </button>
                        </div>
                    }
                    data={sampleData}
                    topbar={
                        <div className="flex items-center justify-between gap-2">
                            <Block width="350px">
                                <TextInput
                                    placeholder="Search"
                                    value={search}
                                    onChange={(e) => setSearch(e.target.value)}
                                    cursor="pointer"
                                    leftSlot={
                                        <Search
                                            style={{
                                                width: '16px',
                                                height: '16px',
                                            }}
                                            color={
                                                FOUNDATION_THEME.colors
                                                    .gray[400]
                                            }
                                        />
                                    }
                                    rightSlot={
                                        <span
                                            style={{
                                                fontSize: 14,
                                                color: FOUNDATION_THEME.colors
                                                    .gray[300],
                                            }}
                                        >
                                            ⌘ + K
                                        </span>
                                    }
                                />
                            </Block>
                            <div>
                                <SingleSelect
                                    label="Theme"
                                    placeholder="Select Theme"
                                    minMenuWidth={200}
                                    alignment={SelectMenuAlignment.END}
                                    selected={theme}
                                    onSelect={(value) =>
                                        setTheme(value as 'EULER' | 'JUSBIZ')
                                    }
                                    variant={SelectMenuVariant.NO_CONTAINER}
                                    items={[
                                        {
                                            items: [
                                                {
                                                    value: 'EULER',
                                                    label: 'EULER',
                                                },
                                                {
                                                    value: 'JUSBIZ',
                                                    label: 'JUSBIZ',
                                                },
                                            ],
                                        },
                                    ]}
                                />
                            </div>
                        </div>
                    }
                    footer={
                        <div className="flex items-center gap-2">
                            <Avatar
                                src="https://images.unsplash.com/photo-1472099645785-5658abf4ff4e?w=150&h=150&fit=crop&crop=face"
                                alt="John Doe"
                                size={AvatarSize.SM}
                                shape={AvatarShape.ROUNDED}
                            />
                            <Text
                                variant="body.md"
                                fontWeight={600}
                                color={FOUNDATION_THEME.colors.gray[600]}
                            >
                                John Doe
                            </Text>
                        </div>
                    }
                >
                    <div className="w-full h-full">{renderContent()}</div>
                </Sidebar>
            </ThemeProvider>
        </div>
    )
}

export default SidebarDemo<|MERGE_RESOLUTION|>--- conflicted
+++ resolved
@@ -152,12 +152,8 @@
         | 'upload'
         | 'codeBlock'
         | 'workflowCanvas'
-<<<<<<< HEAD
-    >('dataTable')
-=======
         | 'formElements'
     >('dataRangePicker')
->>>>>>> 7b840a7f
 
     const [activeTenant, setActiveTenant] = useState<string>('Juspay')
     const [activeMerchant, setActiveMerchant] =
