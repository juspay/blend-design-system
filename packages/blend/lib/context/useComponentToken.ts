import type { ResponsiveSearchInputTokens } from '../components/Inputs/SearchInput/searchInput.tokens'
import type { ResponsiveTextAreaTokens } from '../components/Inputs/TextArea/textarea.token'
import type { ResponsiveTagTokens } from '../components/Tags/tag.tokens'
import type { ResponsiveRadioTokens } from '../components/Radio/radio.token'
import type { ResponsiveSwitchTokens } from '../components/Switch/switch.token'
import type { ResponsiveCheckboxTokens } from '../components/Checkbox/checkbox.token'
import type { ResponsiveTabsTokens } from '../components/Tabs/tabs.token'
import { type ComponentTokenType, useTheme } from './ThemeContext'
import type { ResponsiveTextInputTokens } from '../components/Inputs/TextInput/textInput.tokens'
import type { ResponsiveNumberInputTokens } from '../components/Inputs/NumberInput/numberInput.tokens'
import type { ResponsiveAlertTokens } from '../components/Alert/alert.tokens'
import type { ResponsiveOTPInputTokens } from '../components/Inputs/OTPInput/otpInput.tokens'
import type { ResponsiveTooltipTokens } from '../components/Tooltip/tooltip.tokens'
import type { ResponsiveUnitInputTokens } from '../components/Inputs/UnitInput/unitInput.tokens'
import type { ResponsiveMultiValueInputTokens } from '../components/Inputs/MultiValueInput/multiValueInput.tokens'
import type { ResponsiveDropdownInputTokens } from '../components/Inputs/DropdownInput/dropdownInput.tokens'
import type { ResponsiveButtonTokens } from '../components/Button/button.tokens'
import type { ResponsiveModalTokens } from '../components/Modal/modal.tokens'
import type { ResponsiveBreadcrumbTokens } from '../components/Breadcrumb/breadcrumb.tokens'
import type { ResponsivePopoverTokens } from '../components/Popover/popover.tokens'
import type { ResponsiveMenuTokensType } from '../components/Menu/menu.tokens'
import type { ResponsiveMultiSelectTokens } from '../components/MultiSelect/multiSelect.tokens'
import type { ResponsiveTableTokens } from '../components/DataTable/dataTable.tokens'
import type { ResponsiveCalendarTokens } from '../components/DateRangePicker/dateRangePicker.tokens'
import type { ResponsiveAccordionTokens } from '../components/Accordion/accordion.tokens'
import type { ResponsiveProgressBarTokens } from '../components/ProgressBar/progressbar.tokens'
import type { ResponsiveDrawerTokens } from '../components/Drawer/drawer.tokens'
import { ResponsiveSingleSelectTokens } from '../components/SingleSelect/singleSelect.tokens'
import { ResponsiveChartTokens } from '../components/Charts/chart.tokens'
import { ResponsiveSnackbarTokens } from '../components/Snackbar/snackbar.tokens'
import { ResponsiveStepperTokens } from '../components/Stepper/stepper.tokens'
import { ResponsiveKeyValuePairTokens } from '../components/KeyValuePair/KeyValuePair.tokens'
import { ResponsiveCardTokens } from '../components/Card/card.tokens'
import { ResponsiveSkeletonTokens } from '../components/Skeleton/skeleton.tokens'
import type { ResponsiveTopbarTokens } from '../components/Topbar/topbar.tokens'
import type { ResponsiveAvatarTokens } from '../components/Avatar/avatar.tokens'
import type { ResponsiveAvatarGroupTokens } from '../components/AvatarGroup/avatarGroup.tokens'
import { ResponsiveStatCardTokens } from '../components/StatCard/statcard.tokens'
import { ResponsiveSidebarTokens } from '../components/Sidebar/sidebar.tokens'
import { ResponsiveUploadTokens } from '../components/Upload/upload.tokens'
import { ResponsiveCodeBlockTokens } from '../components/CodeBlock/codeBlock.token'
import { ResponsiveWorkflowTokens } from '../components/WorkflowCanvas/workflow.tokens'

export const useComponentToken = (
    component: keyof ComponentTokenType
):
    | ResponsiveSearchInputTokens
    | ResponsiveTagTokens
    | ResponsiveTextAreaTokens
    | ResponsiveTextInputTokens
    | ResponsiveNumberInputTokens
    | ResponsiveAlertTokens
    | ResponsiveRadioTokens
    | ResponsiveOTPInputTokens
    | ResponsiveUnitInputTokens
    | ResponsiveMultiValueInputTokens
    | ResponsiveSwitchTokens
    | ResponsiveCheckboxTokens
    | ResponsiveTabsTokens
    | ResponsiveTooltipTokens
    | ResponsiveDropdownInputTokens
    | ResponsiveButtonTokens
    | ResponsiveModalTokens
    | ResponsiveBreadcrumbTokens
    | ResponsivePopoverTokens
    | ResponsiveMenuTokensType
    | ResponsiveMultiSelectTokens
    | ResponsiveSingleSelectTokens
    | ResponsiveTableTokens
    | ResponsiveCalendarTokens
    | ResponsiveAccordionTokens
    | ResponsiveStatCardTokens
    | ResponsiveProgressBarTokens
    | ResponsiveDrawerTokens
    | ResponsiveChartTokens
    | ResponsiveSnackbarTokens
    | ResponsiveStepperTokens
    | ResponsiveKeyValuePairTokens
    | ResponsiveCardTokens
    | ResponsiveSkeletonTokens
    | ResponsiveTopbarTokens
    | ResponsiveAvatarTokens
    | ResponsiveAvatarGroupTokens
    | ResponsiveSidebarTokens
<<<<<<< HEAD
    | ResponsiveCodeBlockTokens
    | ResponsiveWorkflowTokens => {
=======
    | ResponsiveUploadTokens
    | ResponsiveCodeBlockTokens => {
>>>>>>> e95fca7a
    const { componentTokens } = useTheme()
    switch (component) {
        case 'TOOLTIP':
            return componentTokens.TOOLTIP
        case 'TEXT_INPUT':
            return componentTokens.TEXT_INPUT
        case 'NUMBER_INPUT':
            return componentTokens.NUMBER_INPUT
        case 'ALERT':
            return componentTokens.ALERT
        case 'OTP_INPUT':
            return componentTokens.OTP_INPUT
        case 'TAGS':
            return componentTokens.TAGS
        case 'SEARCH_INPUT':
            return componentTokens.SEARCH_INPUT
        case 'TEXT_AREA':
            return componentTokens.TEXT_AREA
        case 'RADIO':
            return componentTokens.RADIO
        case 'SWITCH':
            return componentTokens.SWITCH
        case 'CHECKBOX':
            return componentTokens.CHECKBOX
        case 'TABS':
            return componentTokens.TABS
        case 'DROPDOWN_INPUT':
            return componentTokens.DROPDOWN_INPUT
        case 'BUTTON':
            return componentTokens.BUTTON
        case 'MODAL':
            return componentTokens.MODAL
        case 'BREADCRUMB':
            return componentTokens.BREADCRUMB
        case 'POPOVER':
            return componentTokens.POPOVER
        case 'MENU':
            return componentTokens.MENU
        case 'MULTI_SELECT':
            return componentTokens.MULTI_SELECT

        case 'TABLE':
            return componentTokens.TABLE
        case 'CALENDAR':
            return componentTokens.CALENDAR
        case 'ACCORDION':
            return componentTokens.ACCORDION
        case 'UNIT_INPUT':
            return componentTokens.UNIT_INPUT
        case 'MULTI_VALUE_INPUT':
            return componentTokens.MULTI_VALUE_INPUT
        case 'STAT_CARD':
            return componentTokens.STAT_CARD
        case 'PROGRESS_BAR':
            return componentTokens.PROGRESS_BAR
        case 'DRAWER':
            return componentTokens.DRAWER
        case 'SINGLE_SELECT':
            return componentTokens.SINGLE_SELECT
        case 'CHARTS':
            return componentTokens.CHARTS
        case 'SNACKBAR':
            return componentTokens.SNACKBAR
        case 'STEPPER':
            return componentTokens.STEPPER
        case 'KEYVALUEPAIR':
            return componentTokens.KEYVALUEPAIR
        case 'CARD':
            return componentTokens.CARD
        case 'SKELETON':
            return componentTokens.SKELETON
        case 'TOPBAR':
            return componentTokens.TOPBAR
        case 'AVATAR':
            return componentTokens.AVATAR
        case 'AVATAR_GROUP':
            return componentTokens.AVATAR_GROUP
        case 'SIDEBAR':
            return componentTokens.SIDEBAR
        case 'UPLOAD':
            return componentTokens.UPLOAD
        case 'CODE_BLOCK':
            return componentTokens.CODE_BLOCK
        case 'WORKFLOW_CANVAS':
            return componentTokens.WORKFLOW_CANVAS
        default:
            throw new Error(`Unknown component token: ${component}`)
    }
}<|MERGE_RESOLUTION|>--- conflicted
+++ resolved
@@ -82,13 +82,9 @@
     | ResponsiveAvatarTokens
     | ResponsiveAvatarGroupTokens
     | ResponsiveSidebarTokens
-<<<<<<< HEAD
+    | ResponsiveUploadTokens
     | ResponsiveCodeBlockTokens
     | ResponsiveWorkflowTokens => {
-=======
-    | ResponsiveUploadTokens
-    | ResponsiveCodeBlockTokens => {
->>>>>>> e95fca7a
     const { componentTokens } = useTheme()
     switch (component) {
         case 'TOOLTIP':
