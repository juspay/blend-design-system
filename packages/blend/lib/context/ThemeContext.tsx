import { createContext, useContext } from 'react'
import type { SearchInputTokensType } from '../components/Inputs/SearchInput/searchInput.tokens'
import type { ResponsiveTagTokens } from '../components/Tags/tag.tokens'
import type { ResponsiveTextAreaTokens } from '../components/Inputs/TextArea/textarea.token'
import type { ResponsiveRadioTokens } from '../components/Radio/radio.token'
import type { ResponsiveSwitchTokens } from '../components/Switch/switch.token'
import type { ResponsiveTextInputTokens } from '../components/Inputs/TextInput/textInput.tokens'
import type { ResponsiveNumberInputTokens } from '../components/Inputs/NumberInput/numberInput.tokens'
import type { ResponsiveAlertTokens } from '../components/Alert/alert.tokens'
import type { ResponsiveOTPInputTokens } from '../components/Inputs/OTPInput/otpInput.tokens'
import type { ResponsiveTooltipTokens } from '../components/Tooltip/tooltip.tokens'
import type { ResponsiveUnitInputTokens } from '../components/Inputs/UnitInput/unitInput.tokens'
import type { MultiValueInputTokensType } from '../components/Inputs/MultiValueInput/multiValueInput.tokens'
import type { ResponsiveDropdownInputTokens } from '../components/Inputs/DropdownInput/dropdownInput.tokens'
import type { ResponsiveCheckboxTokens } from '../components/Checkbox/checkbox.token'
import type { ResponsiveTabsTokens } from '../components/Tabs/tabs.token'
import type { ResponsiveButtonTokens } from '../components/Button/button.tokens'
import type { ModalTokensType } from '../components/Modal/modal.tokens'
import type { ResponsiveBreadcrumbTokens } from '../components/Breadcrumb/breadcrumb.tokens'
import type { PopoverTokenType } from '../components/Popover/popover.tokens'
import type { ResponsiveMenuTokensType } from '../components/Menu/menu.tokens'
import type { ResponsiveMultiSelectTokens } from '../components/MultiSelect/multiSelect.tokens'
import type { ResponsiveSingleSelectTokens } from '../components/SingleSelect/singleSelect.tokens'
import type { ResponsiveTableTokens } from '../components/DataTable/dataTable.tokens'
import type { ResponsiveCalendarTokens } from '../components/DateRangePicker/dateRangePicker.tokens'
import type { ResponsiveAccordionTokens } from '../components/Accordion/accordion.tokens'
import type { ResponsiveStatCardTokens } from '../components/StatCard/statcard.tokens'
import type { ProgressBarTokenType } from '../components/ProgressBar/progressbar.tokens'
import type { DrawerTokensType } from '../components/Drawer/drawer.tokens'
import type { ResponsiveChartTokens } from '../components/Charts/chart.tokens'
import type { ResponsiveSnackbarTokens } from '../components/Snackbar/snackbar.tokens'
import type { ResponsiveKeyValuePairTokens } from '../components/KeyValuePair/KeyValuePair.tokens'
import type { ResponsiveCardTokens } from '../components/Card/card.tokens'
import type { ResponsiveTopbarTokens } from '../components/Topbar/topbar.tokens'

import { FOUNDATION_THEME, type ThemeType } from '../tokens'
<<<<<<< HEAD
import {
    type ResponsiveTagTokens,
    getTagTokens,
} from '../components/Tags/tag.tokens'
import {
    getSearchInputTokens,
    type SearchInputTokensType,
} from '../components/Inputs/SearchInput/searchInput.tokens'
import {
    getTextAreaTokens,
    type ResponsiveTextAreaTokens,
} from '../components/Inputs/TextArea/textarea.token'
import {
    type ResponsiveRadioTokens,
    getRadioTokens,
} from '../components/Radio/radio.token'
import {
    type ResponsiveSwitchTokens,
    getSwitchTokens,
} from '../components/Switch/switch.token'
import {
    getTextInputTokens,
    type ResponsiveTextInputTokens,
} from '../components/Inputs/TextInput/textInput.tokens'
import {
    getNumberInputTokens,
    type ResponsiveNumberInputTokens,
} from '../components/Inputs/NumberInput/numberInput.tokens'
import {
    getAlertTokens,
    type ResponsiveAlertTokens,
} from '../components/Alert/alert.tokens'
import {
    getOTPInputTokens,
    type ResponsiveOTPInputTokens,
} from '../components/Inputs/OTPInput/otpInput.tokens'
import {
    getTooltipTokens,
    type ResponsiveTooltipTokens,
} from '../components/Tooltip/tooltip.tokens'
import {
    getUnitInputTokens,
    type ResponsiveUnitInputTokens,
} from '../components/Inputs/UnitInput/unitInput.tokens'
import {
    getMultiValueInputTokens,
    type MultiValueInputTokensType,
} from '../components/Inputs/MultiValueInput/multiValueInput.tokens'
import {
    getDropdownInputTokens,
    type ResponsiveDropdownInputTokens,
} from '../components/Inputs/DropdownInput/dropdownInput.tokens'
import {
    getCheckboxTokens,
    type ResponsiveCheckboxTokens,
} from '../components/Checkbox/checkbox.token'
import {
    ResponsiveTabsTokens,
    getTabsTokens,
} from '../components/Tabs/tabs.token' // Added TABS
import {
    type ResponsiveButtonTokens,
    getButtonTokens,
} from '../components/Button/button.tokens'
import {
    getModalComponentTokens,
    type ModalTokensType,
} from '../components/Modal/modal.tokens'
import {
    getBreadcrumbTokens,
    type ResponsiveBreadcrumbTokens,
} from '../components/Breadcrumb/breadcrumb.tokens'
import {
    getPopoverTokens,
    type PopoverTokenType,
} from '../components/Popover/popover.tokens'
import {
    getMenuTokens,
    type ResponsiveMenuTokensType,
} from '../components/Menu/menu.tokens'
import {
    getMultiSelectTokens,
    type ResponsiveMultiSelectTokens,
} from '../components/MultiSelect/multiSelect.tokens'
import {
    getTableToken,
    type ResponsiveTableTokens,
} from '../components/DataTable/dataTable.tokens'
import {
    type ResponsiveCalendarTokens,
    getCalendarToken,
} from '../components/DateRangePicker/dateRangePicker.tokens'
import {
    getAccordionToken,
    type ResponsiveAccordionTokens,
} from '../components/Accordion/accordion.tokens'
import {
    getStatCardToken,
    type ResponsiveStatCardTokens,
} from '../components/StatCard/statcard.tokens'
import progressBarTokens, {
    type ProgressBarTokenType,
} from '../components/ProgressBar/progressbar.tokens'
import {
    getDrawerComponentTokens,
    type DrawerTokensType,
} from '../components/Drawer/drawer.tokens'
import { BREAKPOINTS, type BreakpointType } from '../breakpoints/breakPoints'
import {
    getSingleSelectTokens,
    ResponsiveSingleSelectTokens,
} from '../components/SingleSelect/singleSelect.tokens'
import {
    getChartTokens,
    ResponsiveChartTokens,
} from '../components/Charts/chart.tokens'
import {
    getSnackbarTokens,
    ResponsiveSnackbarTokens,
} from '../components/Snackbar/snackbar.tokens'
import {
    getKeyValuePairTokens,
    ResponsiveKeyValuePairTokens,
} from '../components/KeyValuePair/KeyValuePair.tokens'
import { ResponsiveCardTokens } from '../components/Card/card.tokens'
import { getCardTokens } from '../components/Card/card.tokens'
=======
import { BREAKPOINTS } from '../breakpoints/breakPoints'
import { getTagTokens } from '../components/Tags/tag.tokens'
import { getSearchInputTokens } from '../components/Inputs/SearchInput/searchInput.tokens'
import { getTextAreaTokens } from '../components/Inputs/TextArea/textarea.token'
import { getRadioTokens } from '../components/Radio/radio.token'
import { getSwitchTokens } from '../components/Switch/switch.token'
import { getTextInputTokens } from '../components/Inputs/TextInput/textInput.tokens'
import { getNumberInputTokens } from '../components/Inputs/NumberInput/numberInput.tokens'
import { getAlertTokens } from '../components/Alert/alert.tokens'
import { getOTPInputTokens } from '../components/Inputs/OTPInput/otpInput.tokens'
import { getTooltipTokens } from '../components/Tooltip/tooltip.tokens'
import { getUnitInputTokens } from '../components/Inputs/UnitInput/unitInput.tokens'
import { getMultiValueInputTokens } from '../components/Inputs/MultiValueInput/multiValueInput.tokens'
import { getDropdownInputTokens } from '../components/Inputs/DropdownInput/dropdownInput.tokens'
import { getCheckboxTokens } from '../components/Checkbox/checkbox.token'
import { getTabsTokens } from '../components/Tabs/tabs.token'
import { getButtonTokens } from '../components/Button/button.tokens'
import { getModalComponentTokens } from '../components/Modal/modal.tokens'
import { getBreadcrumbTokens } from '../components/Breadcrumb/breadcrumb.tokens'
import { getPopoverTokens } from '../components/Popover/popover.tokens'
import { getMenuTokens } from '../components/Menu/menu.tokens'
import { getMultiSelectTokens } from '../components/MultiSelect/multiSelect.tokens'
import { getSingleSelectTokens } from '../components/SingleSelect/singleSelect.tokens'
import { getTableToken } from '../components/DataTable/dataTable.tokens'
import { getCalendarToken } from '../components/DateRangePicker/dateRangePicker.tokens'
import { getAccordionToken } from '../components/Accordion/accordion.tokens'
import { getStatCardToken } from '../components/StatCard/statcard.tokens'
import progressBarTokens from '../components/ProgressBar/progressbar.tokens'
import { getDrawerComponentTokens } from '../components/Drawer/drawer.tokens'
import { getChartTokens } from '../components/Charts/chart.tokens'
import { getSnackbarTokens } from '../components/Snackbar/snackbar.tokens'
import { getKeyValuePairTokens } from '../components/KeyValuePair/KeyValuePair.tokens'
import { getCardTokens } from '../components/Card/card.tokens'
import {
    getSkeletonTokens,
    ResponsiveSkeletonTokens,
} from '../components/Skeleton/skeleton.tokens'
import { getTopbarTokens } from '../components/Topbar/topbar.tokens'
>>>>>>> aa1d64ae

export type ComponentTokenType = {
    TAGS?: ResponsiveTagTokens
    SEARCH_INPUT?: SearchInputTokensType
    TEXT_AREA?: ResponsiveTextAreaTokens
    RADIO?: ResponsiveRadioTokens
    SWITCH?: ResponsiveSwitchTokens
    TEXT_INPUT?: ResponsiveTextInputTokens
    NUMBER_INPUT?: ResponsiveNumberInputTokens
    ALERT?: ResponsiveAlertTokens
    OTP_INPUT?: ResponsiveOTPInputTokens
    TOOLTIP?: ResponsiveTooltipTokens
    UNIT_INPUT?: ResponsiveUnitInputTokens
    MULTI_VALUE_INPUT?: MultiValueInputTokensType
    DROPDOWN_INPUT?: ResponsiveDropdownInputTokens
    CHECKBOX?: ResponsiveCheckboxTokens
    TABS?: ResponsiveTabsTokens
    BUTTON?: ResponsiveButtonTokens
    MODAL?: ModalTokensType
    BREADCRUMB?: ResponsiveBreadcrumbTokens
    POPOVER?: PopoverTokenType
    MENU?: ResponsiveMenuTokensType
    MULTI_SELECT?: ResponsiveMultiSelectTokens
    SINGLE_SELECT?: ResponsiveSingleSelectTokens
    TABLE?: ResponsiveTableTokens
    CALENDAR?: ResponsiveCalendarTokens
    ACCORDION?: ResponsiveAccordionTokens
    STAT_CARD?: ResponsiveStatCardTokens
    PROGRESS_BAR?: ProgressBarTokenType
    DRAWER?: DrawerTokensType
    CHARTS?: ResponsiveChartTokens
    SNACKBAR?: ResponsiveSnackbarTokens
    KEYVALUEPAIR?: ResponsiveKeyValuePairTokens
    CARD?: ResponsiveCardTokens
    SKELETON?: ResponsiveSkeletonTokens
    TOPBAR?: ResponsiveTopbarTokens
}

type ThemeContextType = {
    foundationTokens: ThemeType
    componentTokens: Required<ComponentTokenType>
    breakpoints: typeof BREAKPOINTS
}

const ThemeContext = createContext<ThemeContextType>({
    foundationTokens: FOUNDATION_THEME,
    componentTokens: {
        TAGS: getTagTokens(FOUNDATION_THEME),
        SEARCH_INPUT: getSearchInputTokens(FOUNDATION_THEME),
        TEXT_AREA: getTextAreaTokens(FOUNDATION_THEME),
        RADIO: getRadioTokens(FOUNDATION_THEME),
        SWITCH: getSwitchTokens(FOUNDATION_THEME),
        TEXT_INPUT: getTextInputTokens(FOUNDATION_THEME),
        NUMBER_INPUT: getNumberInputTokens(FOUNDATION_THEME),
        ALERT: getAlertTokens(FOUNDATION_THEME),
        OTP_INPUT: getOTPInputTokens(FOUNDATION_THEME),
        TOOLTIP: getTooltipTokens(FOUNDATION_THEME),
        UNIT_INPUT: getUnitInputTokens(FOUNDATION_THEME),
        MULTI_VALUE_INPUT: getMultiValueInputTokens(FOUNDATION_THEME),
        DROPDOWN_INPUT: getDropdownInputTokens(FOUNDATION_THEME),
        CHECKBOX: getCheckboxTokens(FOUNDATION_THEME),
        TABS: getTabsTokens(FOUNDATION_THEME),
        BUTTON: getButtonTokens(FOUNDATION_THEME),
        MODAL: getModalComponentTokens(FOUNDATION_THEME),
        BREADCRUMB: getBreadcrumbTokens(FOUNDATION_THEME),
        POPOVER: getPopoverTokens(FOUNDATION_THEME),
        MENU: getMenuTokens(FOUNDATION_THEME),
        MULTI_SELECT: getMultiSelectTokens(FOUNDATION_THEME),
        SINGLE_SELECT: getSingleSelectTokens(FOUNDATION_THEME),
        TABLE: getTableToken(FOUNDATION_THEME),
        CALENDAR: getCalendarToken(FOUNDATION_THEME),
        ACCORDION: getAccordionToken(FOUNDATION_THEME),
        STAT_CARD: getStatCardToken(FOUNDATION_THEME),
        PROGRESS_BAR: progressBarTokens,
        DRAWER: getDrawerComponentTokens(FOUNDATION_THEME),
        CHARTS: getChartTokens(FOUNDATION_THEME),
        SNACKBAR: getSnackbarTokens(FOUNDATION_THEME),
        KEYVALUEPAIR: getKeyValuePairTokens(FOUNDATION_THEME),
        CARD: getCardTokens(FOUNDATION_THEME),
        SKELETON: getSkeletonTokens(FOUNDATION_THEME),
        TOPBAR: getTopbarTokens(FOUNDATION_THEME),
    },
    breakpoints: BREAKPOINTS,
})

export const useTheme = () => {
    const context = useContext(ThemeContext)
    if (!context) {
        throw new Error('useTheme must be used within a ThemeProvider')
    }
    return context
}

export default ThemeContext<|MERGE_RESOLUTION|>--- conflicted
+++ resolved
@@ -34,134 +34,6 @@
 import type { ResponsiveTopbarTokens } from '../components/Topbar/topbar.tokens'
 
 import { FOUNDATION_THEME, type ThemeType } from '../tokens'
-<<<<<<< HEAD
-import {
-    type ResponsiveTagTokens,
-    getTagTokens,
-} from '../components/Tags/tag.tokens'
-import {
-    getSearchInputTokens,
-    type SearchInputTokensType,
-} from '../components/Inputs/SearchInput/searchInput.tokens'
-import {
-    getTextAreaTokens,
-    type ResponsiveTextAreaTokens,
-} from '../components/Inputs/TextArea/textarea.token'
-import {
-    type ResponsiveRadioTokens,
-    getRadioTokens,
-} from '../components/Radio/radio.token'
-import {
-    type ResponsiveSwitchTokens,
-    getSwitchTokens,
-} from '../components/Switch/switch.token'
-import {
-    getTextInputTokens,
-    type ResponsiveTextInputTokens,
-} from '../components/Inputs/TextInput/textInput.tokens'
-import {
-    getNumberInputTokens,
-    type ResponsiveNumberInputTokens,
-} from '../components/Inputs/NumberInput/numberInput.tokens'
-import {
-    getAlertTokens,
-    type ResponsiveAlertTokens,
-} from '../components/Alert/alert.tokens'
-import {
-    getOTPInputTokens,
-    type ResponsiveOTPInputTokens,
-} from '../components/Inputs/OTPInput/otpInput.tokens'
-import {
-    getTooltipTokens,
-    type ResponsiveTooltipTokens,
-} from '../components/Tooltip/tooltip.tokens'
-import {
-    getUnitInputTokens,
-    type ResponsiveUnitInputTokens,
-} from '../components/Inputs/UnitInput/unitInput.tokens'
-import {
-    getMultiValueInputTokens,
-    type MultiValueInputTokensType,
-} from '../components/Inputs/MultiValueInput/multiValueInput.tokens'
-import {
-    getDropdownInputTokens,
-    type ResponsiveDropdownInputTokens,
-} from '../components/Inputs/DropdownInput/dropdownInput.tokens'
-import {
-    getCheckboxTokens,
-    type ResponsiveCheckboxTokens,
-} from '../components/Checkbox/checkbox.token'
-import {
-    ResponsiveTabsTokens,
-    getTabsTokens,
-} from '../components/Tabs/tabs.token' // Added TABS
-import {
-    type ResponsiveButtonTokens,
-    getButtonTokens,
-} from '../components/Button/button.tokens'
-import {
-    getModalComponentTokens,
-    type ModalTokensType,
-} from '../components/Modal/modal.tokens'
-import {
-    getBreadcrumbTokens,
-    type ResponsiveBreadcrumbTokens,
-} from '../components/Breadcrumb/breadcrumb.tokens'
-import {
-    getPopoverTokens,
-    type PopoverTokenType,
-} from '../components/Popover/popover.tokens'
-import {
-    getMenuTokens,
-    type ResponsiveMenuTokensType,
-} from '../components/Menu/menu.tokens'
-import {
-    getMultiSelectTokens,
-    type ResponsiveMultiSelectTokens,
-} from '../components/MultiSelect/multiSelect.tokens'
-import {
-    getTableToken,
-    type ResponsiveTableTokens,
-} from '../components/DataTable/dataTable.tokens'
-import {
-    type ResponsiveCalendarTokens,
-    getCalendarToken,
-} from '../components/DateRangePicker/dateRangePicker.tokens'
-import {
-    getAccordionToken,
-    type ResponsiveAccordionTokens,
-} from '../components/Accordion/accordion.tokens'
-import {
-    getStatCardToken,
-    type ResponsiveStatCardTokens,
-} from '../components/StatCard/statcard.tokens'
-import progressBarTokens, {
-    type ProgressBarTokenType,
-} from '../components/ProgressBar/progressbar.tokens'
-import {
-    getDrawerComponentTokens,
-    type DrawerTokensType,
-} from '../components/Drawer/drawer.tokens'
-import { BREAKPOINTS, type BreakpointType } from '../breakpoints/breakPoints'
-import {
-    getSingleSelectTokens,
-    ResponsiveSingleSelectTokens,
-} from '../components/SingleSelect/singleSelect.tokens'
-import {
-    getChartTokens,
-    ResponsiveChartTokens,
-} from '../components/Charts/chart.tokens'
-import {
-    getSnackbarTokens,
-    ResponsiveSnackbarTokens,
-} from '../components/Snackbar/snackbar.tokens'
-import {
-    getKeyValuePairTokens,
-    ResponsiveKeyValuePairTokens,
-} from '../components/KeyValuePair/KeyValuePair.tokens'
-import { ResponsiveCardTokens } from '../components/Card/card.tokens'
-import { getCardTokens } from '../components/Card/card.tokens'
-=======
 import { BREAKPOINTS } from '../breakpoints/breakPoints'
 import { getTagTokens } from '../components/Tags/tag.tokens'
 import { getSearchInputTokens } from '../components/Inputs/SearchInput/searchInput.tokens'
@@ -200,7 +72,6 @@
     ResponsiveSkeletonTokens,
 } from '../components/Skeleton/skeleton.tokens'
 import { getTopbarTokens } from '../components/Topbar/topbar.tokens'
->>>>>>> aa1d64ae
 
 export type ComponentTokenType = {
     TAGS?: ResponsiveTagTokens
