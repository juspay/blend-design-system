import React from 'react'
import { CHANGELOG_CONFIG } from './config'
<<<<<<< HEAD
import ChangelogThemeForcer from './components/ChangelogThemeForcer'

const layout = ({ children }: { children: React.ReactNode }) => {
    return (
        <SharedDocLayout
            // title={CHANGELOG_CONFIG.title}
=======
import { ChangelogLayoutWrapper } from './components/ChangelogLayoutWrapper'

const layout = ({ children }: { children: React.ReactNode }) => {
    return (
        <ChangelogLayoutWrapper
>>>>>>> 263e751a
            baseRoute={CHANGELOG_CONFIG.baseRoute}
            sidebarItems={[]}
            showThemeToggle={false}
            showSidebar={false}
            showFooter={true}
        >
            <ChangelogThemeForcer />
            {children}
        </ChangelogLayoutWrapper>
    )
}

export default layout<|MERGE_RESOLUTION|>--- conflicted
+++ resolved
@@ -1,19 +1,11 @@
 import React from 'react'
 import { CHANGELOG_CONFIG } from './config'
-<<<<<<< HEAD
+import { ChangelogLayoutWrapper } from './components/ChangelogLayoutWrapper'
 import ChangelogThemeForcer from './components/ChangelogThemeForcer'
 
 const layout = ({ children }: { children: React.ReactNode }) => {
     return (
-        <SharedDocLayout
-            // title={CHANGELOG_CONFIG.title}
-=======
-import { ChangelogLayoutWrapper } from './components/ChangelogLayoutWrapper'
-
-const layout = ({ children }: { children: React.ReactNode }) => {
-    return (
         <ChangelogLayoutWrapper
->>>>>>> 263e751a
             baseRoute={CHANGELOG_CONFIG.baseRoute}
             sidebarItems={[]}
             showThemeToggle={false}
