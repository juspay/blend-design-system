import type { ResponsiveSearchInputTokens } from '../components/Inputs/SearchInput/searchInput.tokens'
import type { ResponsiveTextAreaTokens } from '../components/Inputs/TextArea/textarea.token'
import type { ResponsiveTagTokens } from '../components/Tags/tag.tokens'
import type { ResponsiveRadioTokens } from '../components/Radio/radio.token'
import type { ResponsiveSwitchTokens } from '../components/Switch/switch.token'
import type { ResponsiveCheckboxTokens } from '../components/Checkbox/checkbox.token'
import type { ResponsiveTabsTokens } from '../components/Tabs/tabs.token'
import { type ComponentTokenType, useTheme } from './ThemeContext'
import type { ResponsiveTextInputTokens } from '../components/Inputs/TextInput/textInput.tokens'
import type { ResponsiveNumberInputTokens } from '../components/Inputs/NumberInput/numberInput.tokens'
import type { ResponsiveAlertTokens } from '../components/Alert/alert.tokens'
import type { ResponsiveOTPInputTokens } from '../components/Inputs/OTPInput/otpInput.tokens'
import type { ResponsiveTooltipTokens } from '../components/Tooltip/tooltip.tokens'
import type { ResponsiveUnitInputTokens } from '../components/Inputs/UnitInput/unitInput.tokens'
import type { ResponsiveMultiValueInputTokens } from '../components/Inputs/MultiValueInput/multiValueInput.tokens'
import type { ResponsiveDropdownInputTokens } from '../components/Inputs/DropdownInput/dropdownInput.tokens'
import type { ResponsiveButtonTokens } from '../components/Button/button.tokens'
import type { ResponsiveModalTokens } from '../components/Modal/modal.tokens'
import type { ResponsiveBreadcrumbTokens } from '../components/Breadcrumb/breadcrumb.tokens'
import type { ResponsivePopoverTokens } from '../components/Popover/popover.tokens'
import type { ResponsiveMenuTokensType } from '../components/Menu/menu.tokens'
import type { ResponsiveMultiSelectTokens } from '../components/MultiSelect/multiSelect.tokens'
import type { ResponsiveTableTokens } from '../components/DataTable/dataTable.tokens'
import type { ResponsiveCalendarTokens } from '../components/DateRangePicker/dateRangePicker.tokens'
import type { ResponsiveAccordionTokens } from '../components/Accordion/accordion.tokens'
import type { ResponsiveProgressBarTokens } from '../components/ProgressBar/progressbar.tokens'
import type { ResponsiveDrawerTokens } from '../components/Drawer/drawer.tokens'
import { ResponsiveSingleSelectTokens } from '../components/SingleSelect/singleSelect.tokens'
import { ResponsiveChartTokens } from '../components/Charts/chart.tokens'
import { ResponsiveSnackbarTokens } from '../components/Snackbar/snackbar.tokens'
import { ResponsiveKeyValuePairTokens } from '../components/KeyValuePair/KeyValuePair.tokens'
import { ResponsiveCardTokens } from '../components/Card/card.tokens'
import { ResponsiveSkeletonTokens } from '../components/Skeleton/skeleton.tokens'
import type { ResponsiveTopbarTokens } from '../components/Topbar/topbar.tokens'
import type { ResponsiveAvatarTokens } from '../components/Avatar/avatar.tokens'
import type { ResponsiveAvatarGroupTokens } from '../components/AvatarGroup/avatarGroup.tokens'
import { ResponsiveStatCardTokens } from '../components/StatCard/statcard.tokens'
import { ResponsiveSidebarTokens } from '../components/Sidebar/sidebar.tokens'
<<<<<<< HEAD
import { ResponsiveUploadTokens } from '../components/Upload/upload.tokens'
=======
import { ResponsiveCodeBlockTokens } from '../components/CodeBlock/codeBlock.token'
>>>>>>> 25c7e966

export const useComponentToken = (
    component: keyof ComponentTokenType
):
    | ResponsiveSearchInputTokens
    | ResponsiveTagTokens
    | ResponsiveTextAreaTokens
    | ResponsiveTextInputTokens
    | ResponsiveNumberInputTokens
    | ResponsiveAlertTokens
    | ResponsiveRadioTokens
    | ResponsiveOTPInputTokens
    | ResponsiveUnitInputTokens
    | ResponsiveMultiValueInputTokens
    | ResponsiveSwitchTokens
    | ResponsiveCheckboxTokens
    | ResponsiveTabsTokens
    | ResponsiveTooltipTokens
    | ResponsiveDropdownInputTokens
    | ResponsiveButtonTokens
    | ResponsiveModalTokens
    | ResponsiveBreadcrumbTokens
    | ResponsivePopoverTokens
    | ResponsiveMenuTokensType
    | ResponsiveMultiSelectTokens
    | ResponsiveSingleSelectTokens
    | ResponsiveTableTokens
    | ResponsiveCalendarTokens
    | ResponsiveAccordionTokens
    | ResponsiveStatCardTokens
    | ResponsiveProgressBarTokens
    | ResponsiveDrawerTokens
    | ResponsiveChartTokens
    | ResponsiveSnackbarTokens
    | ResponsiveKeyValuePairTokens
    | ResponsiveCardTokens
    | ResponsiveSkeletonTokens
    | ResponsiveTopbarTokens
    | ResponsiveAvatarTokens
    | ResponsiveAvatarGroupTokens
    | ResponsiveSidebarTokens
<<<<<<< HEAD
    | ResponsiveUploadTokens => {
=======
    | ResponsiveCodeBlockTokens => {
>>>>>>> 25c7e966
    const { componentTokens } = useTheme()
    switch (component) {
        case 'TOOLTIP':
            return componentTokens.TOOLTIP
        case 'TEXT_INPUT':
            return componentTokens.TEXT_INPUT
        case 'NUMBER_INPUT':
            return componentTokens.NUMBER_INPUT
        case 'ALERT':
            return componentTokens.ALERT
        case 'OTP_INPUT':
            return componentTokens.OTP_INPUT
        case 'TAGS':
            return componentTokens.TAGS
        case 'SEARCH_INPUT':
            return componentTokens.SEARCH_INPUT
        case 'TEXT_AREA':
            return componentTokens.TEXT_AREA
        case 'RADIO':
            return componentTokens.RADIO
        case 'SWITCH':
            return componentTokens.SWITCH
        case 'CHECKBOX':
            return componentTokens.CHECKBOX
        case 'TABS':
            return componentTokens.TABS
        case 'DROPDOWN_INPUT':
            return componentTokens.DROPDOWN_INPUT
        case 'BUTTON':
            return componentTokens.BUTTON
        case 'MODAL':
            return componentTokens.MODAL
        case 'BREADCRUMB':
            return componentTokens.BREADCRUMB
        case 'POPOVER':
            return componentTokens.POPOVER
        case 'MENU':
            return componentTokens.MENU
        case 'MULTI_SELECT':
            return componentTokens.MULTI_SELECT

        case 'TABLE':
            return componentTokens.TABLE
        case 'CALENDAR':
            return componentTokens.CALENDAR
        case 'ACCORDION':
            return componentTokens.ACCORDION
        case 'UNIT_INPUT':
            return componentTokens.UNIT_INPUT
        case 'MULTI_VALUE_INPUT':
            return componentTokens.MULTI_VALUE_INPUT
        case 'STAT_CARD':
            return componentTokens.STAT_CARD
        case 'PROGRESS_BAR':
            return componentTokens.PROGRESS_BAR
        case 'DRAWER':
            return componentTokens.DRAWER
        case 'SINGLE_SELECT':
            return componentTokens.SINGLE_SELECT
        case 'CHARTS':
            return componentTokens.CHARTS
        case 'SNACKBAR':
            return componentTokens.SNACKBAR
        case 'KEYVALUEPAIR':
            return componentTokens.KEYVALUEPAIR
        case 'CARD':
            return componentTokens.CARD
        case 'SKELETON':
            return componentTokens.SKELETON
        case 'TOPBAR':
            return componentTokens.TOPBAR
        case 'AVATAR':
            return componentTokens.AVATAR
        case 'AVATAR_GROUP':
            return componentTokens.AVATAR_GROUP
        case 'SIDEBAR':
            return componentTokens.SIDEBAR
<<<<<<< HEAD
        case 'UPLOAD':
            return componentTokens.UPLOAD
=======
        case 'CODE_BLOCK':
            return componentTokens.CODE_BLOCK
>>>>>>> 25c7e966
        default:
            throw new Error(`Unknown component token: ${component}`)
    }
}<|MERGE_RESOLUTION|>--- conflicted
+++ resolved
@@ -36,11 +36,8 @@
 import type { ResponsiveAvatarGroupTokens } from '../components/AvatarGroup/avatarGroup.tokens'
 import { ResponsiveStatCardTokens } from '../components/StatCard/statcard.tokens'
 import { ResponsiveSidebarTokens } from '../components/Sidebar/sidebar.tokens'
-<<<<<<< HEAD
 import { ResponsiveUploadTokens } from '../components/Upload/upload.tokens'
-=======
 import { ResponsiveCodeBlockTokens } from '../components/CodeBlock/codeBlock.token'
->>>>>>> 25c7e966
 
 export const useComponentToken = (
     component: keyof ComponentTokenType
@@ -82,11 +79,8 @@
     | ResponsiveAvatarTokens
     | ResponsiveAvatarGroupTokens
     | ResponsiveSidebarTokens
-<<<<<<< HEAD
-    | ResponsiveUploadTokens => {
-=======
+    | ResponsiveUploadTokens
     | ResponsiveCodeBlockTokens => {
->>>>>>> 25c7e966
     const { componentTokens } = useTheme()
     switch (component) {
         case 'TOOLTIP':
@@ -164,13 +158,10 @@
             return componentTokens.AVATAR_GROUP
         case 'SIDEBAR':
             return componentTokens.SIDEBAR
-<<<<<<< HEAD
         case 'UPLOAD':
             return componentTokens.UPLOAD
-=======
         case 'CODE_BLOCK':
             return componentTokens.CODE_BLOCK
->>>>>>> 25c7e966
         default:
             throw new Error(`Unknown component token: ${component}`)
     }
