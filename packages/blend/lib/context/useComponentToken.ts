--- conflicted
+++ resolved
@@ -29,14 +29,11 @@
 import { ResponsiveSingleSelectTokens } from '../components/SingleSelect/singleSelect.tokens'
 import { ResponsiveChartTokens } from '../components/Charts/chart.tokens'
 import { ResponsiveSnackbarTokens } from '../components/Snackbar/snackbar.tokens'
-<<<<<<< HEAD
 import { ResponsiveStepperTokens } from '../components/Stepper/stepper.tokens'
-=======
 import { ResponsiveKeyValuePairTokens } from '../components/KeyValuePair/KeyValuePair.tokens'
 import { ResponsiveCardTokens } from '../components/Card/card.tokens'
 import { ResponsiveSkeletonTokens } from '../components/Skeleton/skeleton.tokens'
 import type { ResponsiveTopbarTokens } from '../components/Topbar/topbar.tokens'
->>>>>>> d799803a
 
 export const useComponentToken = (
     component: keyof ComponentTokenType
@@ -71,14 +68,11 @@
     | DrawerTokensType
     | ResponsiveChartTokens
     | ResponsiveSnackbarTokens
-<<<<<<< HEAD
-    | ResponsiveStepperTokens => {
-=======
+    | ResponsiveStepperTokens
     | ResponsiveKeyValuePairTokens
     | ResponsiveCardTokens
     | ResponsiveSkeletonTokens
     | ResponsiveTopbarTokens => {
->>>>>>> d799803a
     const { componentTokens } = useTheme()
     switch (component) {
         case 'TOOLTIP':
@@ -142,10 +136,8 @@
             return componentTokens.CHARTS
         case 'SNACKBAR':
             return componentTokens.SNACKBAR
-<<<<<<< HEAD
         case 'STEPPER':
             return componentTokens.STEPPER
-=======
         case 'KEYVALUEPAIR':
             return componentTokens.KEYVALUEPAIR
         case 'CARD':
@@ -154,7 +146,6 @@
             return componentTokens.SKELETON
         case 'TOPBAR':
             return componentTokens.TOPBAR
->>>>>>> d799803a
         default:
             throw new Error(`Unknown component token: ${component}`)
     }
