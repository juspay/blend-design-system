--- conflicted
+++ resolved
@@ -511,7 +511,6 @@
                                                     ? dragHandleProps.listeners
                                                     : {})}
                                             >
-<<<<<<< HEAD
                                                 {isDisabled ? (
                                                     <Skeleton
                                                         variant="pulse"
@@ -521,47 +520,6 @@
                                                         borderRadius="4px"
                                                     />
                                                 ) : (
-=======
-                                                <Tooltip
-                                                    content={column.header}
-                                                    side={TooltipSide.TOP}
-                                                    align={TooltipAlign.START}
-                                                    size={TooltipSize.SMALL}
-                                                    delayDuration={500}
-                                                >
-                                                    <PrimitiveText
-                                                        style={{
-                                                            overflow: 'hidden',
-                                                            textOverflow:
-                                                                'ellipsis',
-                                                            whiteSpace:
-                                                                'nowrap',
-                                                            minWidth: 0,
-                                                            width: '100%',
-                                                            display: 'block',
-                                                            cursor: isDraggable
-                                                                ? 'grab'
-                                                                : 'default',
-                                                            fontSize:
-                                                                tableToken
-                                                                    .dataTable
-                                                                    .table
-                                                                    .header.cell
-                                                                    .fontSize,
-                                                            fontWeight:
-                                                                tableToken
-                                                                    .dataTable
-                                                                    .table
-                                                                    .header.cell
-                                                                    .fontWeight,
-                                                            lineHeight: 1.2,
-                                                        }}
-                                                    >
-                                                        {column.header}
-                                                    </PrimitiveText>
-                                                </Tooltip>
-                                                {column.headerSubtext && (
->>>>>>> 37d80210
                                                     <Tooltip
                                                         content={column.header}
                                                         side={TooltipSide.TOP}
@@ -648,7 +606,9 @@
                                                                     width: '100%',
                                                                     display:
                                                                         'block',
-                                                                    cursor: 'default',
+                                                                    cursor: isDraggable
+                                                                        ? 'grab'
+                                                                        : 'default',
                                                                     fontSize:
                                                                         tableToken
                                                                             .dataTable
