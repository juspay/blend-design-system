import { useState } from 'react'
import ButtonDemo from './ButtonDemo'
import {
    Tag as TagIcon,
    Menu as MenuIcon,
    BarChart2,
    Type,
    Calendar as CalendarIcon,
    ListFilter,
    User as UserIcon,
    Info,
    FormInput,
    AlertCircle,
    Bell as BellIcon,
    Square,
    Users,
    Layout,
    FileText,
    List,
    Grid,
    Box,
    IndianRupee,
    Table,
    Palette,
    MessageCircle,
    CircleDot as Radio,
    Weight,
    DecimalsArrowRightIcon,
} from 'lucide-react'
import { FOUNDATION_THEME } from '../../../../packages/blend/lib/tokens'
import { Sidebar } from '../../../../packages/blend/lib/components/Sidebar'
import ButtonGroupDemo from './ButtonGroupDemo'
import TagDemo from './TagDemo'
import AvatarDemo from './AvatarDemo'
import BreadcrumbDemo from './BreadcrumbDemo'
import InputDemo from './TextInputDemo'
import UnitInputDemo from './UnitInputDemo'
import type { DirectoryData } from '../../../../packages/blend/dist/components/Directory/types'
import NumberInputDemo from './NumberInputDemo'
import TextAreaDemo from './TextAreaDemo'
import AlertDemo from './AlertDemo'
import TabsDemo from './TabsDemo'
import AccordionDemo from './AccordionDemo'
import StatCardDemo from './StatCardDemo'
import SnackbarDemo from './SnackbarDemo'
import AvatarGroupDemo from './AvatarGroupDemo'
import TooltipDemo from './TooltipDemo'
import ModalDemo from './ModalDemo'
import RadioDemo from './RadioDemo'
import CheckboxDemo from './CheckboxDemo'
import SwitchDemo from './SwitchDemo'
import ProgressBarDemo from './ProgressBarDemo'
import { Snackbar } from '../../../../packages/blend/lib/components/Snackbar'
<<<<<<< HEAD
import DrawerDemo from './DrawerDemo'
=======
import { ThemeProvider } from '../../../../packages/blend/lib/context'
import ALT_FOUNDATION_TOKENS from '../themes/AIT_FOUNDATION_TOKENS'
import HDFC_COMPONENT_TOKENS from '../themes/HDFC_COMPONENT_TOKENS'
import { SingleSelect } from '../../../../packages/blend/lib/components/SingleSelect'
import {
    SelectMenuAlignment,
    SelectMenuVariant,
} from '../../../../packages/blend/lib/components/Select'
import MenuDemo from './MenuDemo'
>>>>>>> 32a550bb

const SidebarDemo = () => {
    const [activeComponent, setActiveComponent] = useState<
        | 'buttons'
        | 'tooltips'
        | 'tags'
        | 'splitTags'
        | 'breadcrumb'
        | 'tabs'
        | 'checkbox'
        | 'radio'
        | 'switch'
        | 'textInput'
        | 'alerts'
        | 'avatarGroup'
        | 'charts'
        | 'chartsV2'
        | 'fonts'
        | 'datePicker'
        | 'selectors'
        | 'buttonGroups'
        | 'avatars'
        | 'menu'
        | 'dropdown'
        | 'accordion'
        | 'statCard'
        | 'modal'
        | 'input'
        | 'unitInput'
        | 'numberInput'
        | 'textArea'
        | 'snackbar'
        | 'dataTable'
        | 'drawer'
        | 'colorPalette'
        | 'popover'
        | 'progressBar'
        | 'theme'
        | 'salesKpiDashboard'
        | 'transactionAnalyticsDashboard'
    >('drawer')

    const [activeTenant, setActiveTenant] = useState<string>('Juspay')
    const [activeMerchant, setActiveMerchant] = useState<string | undefined>(
        'Design System'
    )

    const tenants = [
        {
            label: 'Juspay',
            icon: (
                <IndianRupee
                    style={{ width: '16px', height: '16px' }}
                    color={FOUNDATION_THEME.colors.gray[600]}
                />
            ),
            id: 'juspay',
        },
        {
            label: 'Razorpay',
            icon: (
                <UserIcon
                    style={{ width: '16px', height: '16px' }}
                    color={FOUNDATION_THEME.colors.gray[600]}
                />
            ),
            id: 'razorpay',
        },
    ]

    const merchants = [
        {
            label: 'Design System',
            icon: <UserIcon style={{ width: '16px', height: '16px' }} />,
            id: 'design-system',
        },
        {
            label: 'Design System 2',
            icon: <UserIcon style={{ width: '16px', height: '16px' }} />,
            id: 'design-system-2',
        },
    ]

    const renderContent = () => {
        switch (activeComponent) {
            case 'buttons':
                return <ButtonDemo />
            case 'buttonGroups':
                return <ButtonGroupDemo />
            case 'tags':
                return <TagDemo />
            case 'avatars':
                return <AvatarDemo />
            case 'breadcrumb':
                return <BreadcrumbDemo />
            case 'input':
                return <InputDemo />
            case 'unitInput':
                return <UnitInputDemo />
            case 'numberInput':
                return <NumberInputDemo />
            case 'textArea':
                return <TextAreaDemo />
            case 'alerts':
                return <AlertDemo />
            case 'tabs':
                return <TabsDemo />
            case 'accordion':
                return <AccordionDemo />
            case 'statCard':
                return <StatCardDemo />
            case 'avatarGroup':
                return <AvatarGroupDemo />
            case 'snackbar':
                return <SnackbarDemo />
            case 'tooltips':
                return <TooltipDemo />
            case 'modal':
                return <ModalDemo />
            case 'radio':
                return <RadioDemo />
            case 'checkbox':
                return <CheckboxDemo />
            case 'switch':
                return <SwitchDemo />
<<<<<<< HEAD
            case 'drawer':
                return <DrawerDemo />
=======
            case 'menu':
                return <MenuDemo />
            case 'progressBar':
                return <ProgressBarDemo />
>>>>>>> 32a550bb
            default:
                return <div>No component selected</div>
        }
    }

    const sampleData: DirectoryData[] = [
        {
            label: 'Basic Components',
            isCollapsible: false,
            items: [
                {
                    label: 'Button',
                    leftSlot: (
                        <Square style={{ width: '16px', height: '16px' }} />
                    ),
                    onClick: () => setActiveComponent('buttons'),
                },
                {
                    label: 'Button Group',
                    leftSlot: (
                        <Grid style={{ width: '16px', height: '16px' }} />
                    ),
                    onClick: () => setActiveComponent('buttonGroups'),
                },
                {
                    label: 'Tag',
                    leftSlot: (
                        <TagIcon style={{ width: '16px', height: '16px' }} />
                    ),
                    onClick: () => setActiveComponent('tags'),
                },
                {
                    label: 'Avatar',
                    leftSlot: (
                        <Users style={{ width: '16px', height: '16px' }} />
                    ),
                    onClick: () => setActiveComponent('avatars'),
                },
                {
                    label: 'Avatar Group',
                    leftSlot: (
                        <Users style={{ width: '16px', height: '16px' }} />
                    ),
                    onClick: () => setActiveComponent('avatarGroup'),
                },
                {
                    label: 'Breadcrumb',
                    leftSlot: (
                        <Grid style={{ width: '16px', height: '16px' }} />
                    ),
                    onClick: () => setActiveComponent('breadcrumb'),
                },
            ],
        },
        {
            label: 'Inputs',
            isCollapsible: false,
            items: [
                {
                    label: 'Text Input',
                    leftSlot: (
                        <FormInput style={{ width: '16px', height: '16px' }} />
                    ),
                    onClick: () => setActiveComponent('input'),
                },
                {
                    label: 'Unit Input',
                    leftSlot: (
                        <Weight style={{ width: '16px', height: '16px' }} />
                    ),
                    onClick: () => setActiveComponent('unitInput'),
                },
                {
                    label: 'Number Input',
                    leftSlot: (
                        <DecimalsArrowRightIcon
                            style={{ width: '16px', height: '16px' }}
                        />
                    ),
                    onClick: () => setActiveComponent('numberInput'),
                },
                {
                    label: 'Text Area',
                    leftSlot: (
                        <FileText style={{ width: '16px', height: '16px' }} />
                    ),
                    onClick: () => setActiveComponent('textArea'),
                },
            ],
        },
        {
            label: 'Navigation',
            items: [
                {
                    label: 'Menu',
                    leftSlot: (
                        <MenuIcon style={{ width: '16px', height: '16px' }} />
                    ),
                    items: [
                        {
                            label: 'Item 1',
                            leftSlot: (
                                <Square
                                    style={{ width: '16px', height: '16px' }}
                                />
                            ),
                            onClick: () => setActiveComponent('menu'),
                            items: [
                                {
                                    label: 'Item 1.1',
                                    leftSlot: (
                                        <Square
                                            style={{
                                                width: '16px',
                                                height: '16px',
                                            }}
                                        />
                                    ),
                                    onClick: () => setActiveComponent('menu'),
                                    items: [
                                        {
                                            label: 'Item 1.1.1',
                                            leftSlot: (
                                                <Square
                                                    style={{
                                                        width: '16px',
                                                        height: '16px',
                                                    }}
                                                />
                                            ),
                                            onClick: () =>
                                                setActiveComponent('menu'),
                                        },
                                    ],
                                },
                            ],
                        },
                        {
                            label: 'Item 2',
                            leftSlot: (
                                <Square
                                    style={{ width: '16px', height: '16px' }}
                                />
                            ),
                        },
                    ],
                },
                {
                    label: 'Tabs',
                    leftSlot: (
                        <Layout style={{ width: '16px', height: '16px' }} />
                    ),
                    onClick: () => setActiveComponent('tabs'),
                },
                {
                    label: 'Accordion',
                    leftSlot: (
                        <List style={{ width: '16px', height: '16px' }} />
                    ),
                    onClick: () => setActiveComponent('accordion'),
                },
            ],
        },
        {
            label: 'Feedback',
            items: [
                {
                    label: 'Alert',
                    leftSlot: (
                        <AlertCircle
                            style={{ width: '16px', height: '16px' }}
                        />
                    ),
                    onClick: () => setActiveComponent('alerts'),
                },
                {
                    label: 'Snackbar',
                    leftSlot: (
                        <BellIcon style={{ width: '16px', height: '16px' }} />
                    ),
                    onClick: () => setActiveComponent('snackbar'),
                },
                {
                    label: 'Tooltip',
                    leftSlot: (
                        <Info style={{ width: '16px', height: '16px' }} />
                    ),
                    onClick: () => setActiveComponent('tooltips'),
                },
                {
                    label: 'Modal',
                    leftSlot: <Box style={{ width: '16px', height: '16px' }} />,
                    onClick: () => setActiveComponent('modal'),
                },
                {
                    label: 'Popover',
                    leftSlot: (
                        <MessageCircle
                            style={{ width: '16px', height: '16px' }}
                        />
                    ),
                    onClick: () => setActiveComponent('popover'),
                },
                {
                    label: 'Drawer',
                    leftSlot: <Box style={{ width: '16px', height: '16px' }} />,
                    onClick: () => setActiveComponent('drawer'),
                },
            ],
        },
        {
            label: 'Data Display',
            isCollapsible: true,
            defaultOpen: true,
            items: [
                {
                    label: 'Chart',
                    leftSlot: (
                        <BarChart2 style={{ width: '16px', height: '16px' }} />
                    ),
                    onClick: () => setActiveComponent('charts'),
                },
                {
                    label: 'Stat Card',
                    leftSlot: (
                        <FileText style={{ width: '16px', height: '16px' }} />
                    ),
                    onClick: () => setActiveComponent('statCard'),
                },
                {
                    label: 'Progress Bar',
                    leftSlot: (
                        <BarChart2 style={{ width: '16px', height: '16px' }} />
                    ),
                    onClick: () => setActiveComponent('progressBar'),
                },
                {
                    label: 'Data Table',
                    leftSlot: (
                        <Table style={{ width: '16px', height: '16px' }} />
                    ),
                    onClick: () => setActiveComponent('dataTable'),
                },
            ],
        },
        {
            label: 'Form Elements',
            isCollapsible: true,
            defaultOpen: true,
            items: [
                {
                    label: 'Date Picker',
                    leftSlot: (
                        <CalendarIcon
                            style={{ width: '16px', height: '16px' }}
                        />
                    ),
                    onClick: () => setActiveComponent('datePicker'),
                },
                {
                    label: 'Radio',
                    leftSlot: (
                        <Radio style={{ width: '16px', height: '16px' }} />
                    ),
                    onClick: () => setActiveComponent('radio'),
                },
                {
                    label: 'Checkbox',
                    leftSlot: (
                        <Square style={{ width: '16px', height: '16px' }} />
                    ), // Using Square as a placeholder icon
                    onClick: () => setActiveComponent('checkbox'),
                },
                {
                    label: 'Switch',
                    leftSlot: (
                        <Square style={{ width: '16px', height: '16px' }} />
                    ),
                    onClick: () => setActiveComponent('switch'),
                },
                {
                    label: 'Selectors',
                    leftSlot: (
                        <ListFilter style={{ width: '16px', height: '16px' }} />
                    ),
                    onClick: () => setActiveComponent('selectors'),
                },
            ],
        },
        {
            label: 'Typography',
            items: [
                {
                    label: 'Fonts',
                    leftSlot: (
                        <Type style={{ width: '16px', height: '16px' }} />
                    ),
                    onClick: () => setActiveComponent('fonts'),
                },
            ],
        },
        {
            label: 'Design System',
            items: [
                {
                    label: 'Color Palette',
                    leftSlot: (
                        <Palette style={{ width: '16px', height: '16px' }} />
                    ),
                    onClick: () => setActiveComponent('colorPalette'),
                },
            ],
        },
    ]

    const [theme, setTheme] = useState<'EULER' | 'JUSBIZ'>('EULER')

    const breakpoints = {
        sm: 480,
        lg: 1440,
    }

    const themeProps =
        theme === 'EULER'
            ? {}
            : {
                  foundationTokens: ALT_FOUNDATION_TOKENS,
                  componentTokens: HDFC_COMPONENT_TOKENS,
                  breakpoints: breakpoints,
              }

    return (
        <div className="w-screen h-screen">
            <ThemeProvider {...themeProps}>
                <Snackbar />
                <Sidebar
                    activeTenant={activeTenant}
                    setActiveTenant={setActiveTenant}
                    tenants={tenants}
                    activeMerchant={activeMerchant}
                    setActiveMerchant={setActiveMerchant}
                    merchants={merchants}
                    data={sampleData}
                    topbar={
                        <div className="flex justify-end">
                            <div>
                                <SingleSelect
                                    slot={
                                        <kbd
                                            style={{
                                                fontSize: 10,
                                                backgroundColor:
                                                    FOUNDATION_THEME.colors
                                                        .gray[25],
                                                padding: '2px 4px',
                                                borderRadius: 4,
                                            }}
                                        >
                                            CMD + E
                                        </kbd>
                                    }
                                    label="Theme"
                                    placeholder="Select Theme"
                                    minWidth={200}
                                    alignment={SelectMenuAlignment.END}
                                    selected={theme}
                                    onSelect={(value) =>
                                        setTheme(value as 'EULER' | 'JUSBIZ')
                                    }
                                    variant={SelectMenuVariant.NO_CONTAINER}
                                    items={[
                                        {
                                            items: [
                                                {
                                                    value: 'EULER',
                                                    label: 'EULER',
                                                },
                                                {
                                                    value: 'JUSBIZ',
                                                    label: 'JUSBIZ',
                                                },
                                            ],
                                        },
                                    ]}
                                />
                            </div>
                        </div>
                    }
                >
                    <div className="w-full h-full">{renderContent()}</div>
                </Sidebar>
            </ThemeProvider>
        </div>
    )
}

export default SidebarDemo<|MERGE_RESOLUTION|>--- conflicted
+++ resolved
@@ -51,9 +51,6 @@
 import SwitchDemo from './SwitchDemo'
 import ProgressBarDemo from './ProgressBarDemo'
 import { Snackbar } from '../../../../packages/blend/lib/components/Snackbar'
-<<<<<<< HEAD
-import DrawerDemo from './DrawerDemo'
-=======
 import { ThemeProvider } from '../../../../packages/blend/lib/context'
 import ALT_FOUNDATION_TOKENS from '../themes/AIT_FOUNDATION_TOKENS'
 import HDFC_COMPONENT_TOKENS from '../themes/HDFC_COMPONENT_TOKENS'
@@ -63,7 +60,7 @@
     SelectMenuVariant,
 } from '../../../../packages/blend/lib/components/Select'
 import MenuDemo from './MenuDemo'
->>>>>>> 32a550bb
+import DrawerDemo from './DrawerDemo'
 
 const SidebarDemo = () => {
     const [activeComponent, setActiveComponent] = useState<
@@ -189,15 +186,12 @@
                 return <CheckboxDemo />
             case 'switch':
                 return <SwitchDemo />
-<<<<<<< HEAD
-            case 'drawer':
-                return <DrawerDemo />
-=======
             case 'menu':
                 return <MenuDemo />
             case 'progressBar':
                 return <ProgressBarDemo />
->>>>>>> 32a550bb
+            case 'drawer':
+                return <DrawerDemo />
             default:
                 return <div>No component selected</div>
         }
