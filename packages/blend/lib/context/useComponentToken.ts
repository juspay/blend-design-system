--- conflicted
+++ resolved
@@ -68,13 +68,9 @@
     | ResponsiveChartTokens
     | ResponsiveSnackbarTokens
     | ResponsiveKeyValuePairTokens
-<<<<<<< HEAD
-    | ResponsiveCardTokens => {
-=======
     | ResponsiveCardTokens
     | ResponsiveSkeletonTokens
     | ResponsiveTopbarTokens => {
->>>>>>> aa1d64ae
     const { componentTokens } = useTheme()
     switch (component) {
         case 'TOOLTIP':
