--- conflicted
+++ resolved
@@ -302,13 +302,10 @@
                 return <PopoverDemo />
             case 'multiValueInput':
                 return <MultiValueInputDemo />
-<<<<<<< HEAD
             case 'topbar':
                 return <TopbarDemo />
-=======
             case 'keyValuePair':
                 return <KeyValuePairDemo />
->>>>>>> 59704aea
             case 'card':
                 return <CardDemo />
             default:
