import React from 'react'
import PrimitiveText, {
    type PrimitiveTextProps,
} from '../Primitives/PrimitiveText/PrimitiveText'
import type { JSX } from 'react'
import { FOUNDATION_THEME } from '../../tokens'

export type SemanticTagType = keyof Pick<
    JSX.IntrinsicElements,
    | 'p'
    | 'h1'
    | 'h2'
    | 'h3'
    | 'h4'
    | 'h5'
    | 'span'
    | 'code'
    | 'q'
    | 'small'
    | 'label'
>

<<<<<<< HEAD
export type TextProps = PrimitiveTextProps &
    Omit<React.HTMLAttributes<HTMLElement>, 'color'> & {
        children: React.ReactNode
        variant?: VariantType
        as?: SemanticTagType
        style?: React.CSSProperties
    }
=======
export type TextProps = PrimitiveTextProps & {
    id?: string
    role?: string
    children: React.ReactNode
    variant?: VariantType
    as?: SemanticTagType
    style?: React.CSSProperties
}
>>>>>>> 97953390

export type VariantType =
    | 'body.xs'
    | 'body.sm'
    | 'body.md'
    | 'body.lg'
    | 'display.sm'
    | 'display.md'
    | 'display.lg'
    | 'display.xl'
    | 'heading.sm'
    | 'heading.md'
    | 'heading.lg'
    | 'heading.xl'
    | 'heading.2xl'
    | 'code.sm'
    | 'code.md'
    | 'code.lg'

const getFontGroup = (
    variant?: VariantType
): { fontSize: number; lineHeight: number } | null => {
    if (!variant) return null
    const [type, size] = variant.split('.') as [
        keyof typeof FOUNDATION_THEME.font.size,
        keyof (typeof FOUNDATION_THEME.font.size)[keyof typeof FOUNDATION_THEME.font.size],
    ]

    return FOUNDATION_THEME.font.size[type]?.[size] || null
}

const getSemanticTag = (
    variant?: VariantType,
    as?: SemanticTagType
): SemanticTagType => {
    if (as) return as
    if (!variant) return 'p'

    if (variant.startsWith('display')) return 'h1'
    if (variant.startsWith('heading')) {
        const size = variant.split('.')[1]
        switch (size) {
            case '2xl':
                return 'h1'
            case 'xl':
                return 'h2'
            case 'lg':
                return 'h3'
            case 'md':
                return 'h4'
            case 'sm':
                return 'h5'
            default:
                return 'p'
        }
    }
    return 'p'
}

const formatLineHeight = (
    value?: number | string | null
): string | undefined => {
    if (value === undefined || value === null) return undefined
    return typeof value === 'number' ? `${value}px` : value
}

const Text = ({
    id,
    role,
    children,
    variant,
    as,
    color,
    fontWeight,
    fontSize,
    truncate,
    style,
    ...rest
}: TextProps) => {
    const Tag = getSemanticTag(variant, as)

    // treat as PrimitiveText if variant is undefined
    if (variant === undefined) {
        return (
            <PrimitiveText
                id={id}
                role={role}
                as={Tag}
                fontSize={fontSize}
                fontWeight={fontWeight}
                color={color ?? 'inherit'}
                style={style}
                {...rest}
            >
                {children}
            </PrimitiveText>
        )
    }

    const fontGroup = getFontGroup(variant)

    return (
        <PrimitiveText
            as={Tag}
            fontSize={fontGroup?.fontSize}
            lineHeight={formatLineHeight(fontGroup?.lineHeight)}
            fontWeight={fontWeight}
            color={color ?? 'inherit'}
            truncate={truncate}
            style={style}
            {...rest}
        >
            {children}
        </PrimitiveText>
    )
}

export default Text<|MERGE_RESOLUTION|>--- conflicted
+++ resolved
@@ -20,7 +20,6 @@
     | 'label'
 >
 
-<<<<<<< HEAD
 export type TextProps = PrimitiveTextProps &
     Omit<React.HTMLAttributes<HTMLElement>, 'color'> & {
         children: React.ReactNode
@@ -28,16 +27,6 @@
         as?: SemanticTagType
         style?: React.CSSProperties
     }
-=======
-export type TextProps = PrimitiveTextProps & {
-    id?: string
-    role?: string
-    children: React.ReactNode
-    variant?: VariantType
-    as?: SemanticTagType
-    style?: React.CSSProperties
-}
->>>>>>> 97953390
 
 export type VariantType =
     | 'body.xs'
