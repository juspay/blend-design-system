'use client'

import Link from 'next/link'
import React, { useEffect, useState } from 'react'
import { Github } from 'lucide-react'
import {
    Sidebar,
    SidebarDrawer,
    SearchProvider,
    ThemeToggle,
    GlobalKeyboardNavigationProvider,
    FloatingShortcutsButton,
    TableOfContents,
} from '../index'
import { Snackbar } from '@juspay/blend-design-system'
import {
    DocumentIcon,
    BlogIcon,
    ChangelogIcon,
    StorybookIcon,
} from '@/components/ui/Icons'
import type { DocItem } from '@/docs/utils'
import { Logo } from '@/app/changelog/icons/Logo'
import { JuspayLogoTitle } from '@/app/changelog/icons/JuspayLogoTitle'
import Gradient from '@/app/changelog/icons/Gradient'
import { ConnectWithUs } from '@/app/landing/components/connect-with-us/ConnectWithUs'
import { Footer } from '@/app/landing/components/footer/Footer'
import { useTableOfContents } from '@/app/docs/context/TableOfContentsContext'
import { TOCItem } from '@/app/components/layout/Navigation/TableOfContents'

export interface SharedDocLayoutProps {
    /** Title displayed in the navigation bar */
    // title: string
    /** Base route for navigation (e.g., '/docs', '/changelog') */
    baseRoute: string
    /** Path to content directory for sidebar generation */
    contentPath?: string
    /** Pre-generated sidebar items (replaces contentPath for client components) */
    sidebarItems?: DocItem[]
    /** Children components to render in the main content area */
    children: React.ReactNode
    /** Optional custom CSS classes */
    className?: string
    /** Whether to show the theme toggle button */
    showThemeToggle?: boolean

    showSidebar?: boolean

    showFooter?: boolean

    navbarBorderBottom?: boolean
}

const SharedDocLayout: React.FC<SharedDocLayoutProps> = ({
    // title,
    baseRoute,
    contentPath: _contentPath,
    sidebarItems = [],
    children,
    className = '',
    showThemeToggle = true,
    showSidebar = true,
    showFooter = false,
    navbarBorderBottom = false,
}) => {
    // Get headings from context (will be empty array if context is not available)
    let headings: TOCItem[] = []
<<<<<<< HEAD
    try {
        const { headings: contextHeadings } = useTableOfContents()
        headings = contextHeadings
=======

    // Always call the hook, but handle the error gracefully
    try {
        const tableOfContentsData = useTableOfContents()
        headings = tableOfContentsData.headings
>>>>>>> aa1d64ae
    } catch {
        // Context not available, use empty array
        headings = []
    }

    // Theme detection state
    const [theme, setTheme] = useState<'light' | 'dark'>('dark')
    const [mounted, setMounted] = useState(false)

    useEffect(() => {
        setMounted(true)

        // Check for saved theme preference or default to system preference
        const savedTheme = localStorage.getItem('theme')
        const systemTheme = window.matchMedia('(prefers-color-scheme: dark)')
            .matches
            ? 'dark'
            : 'light'
        const initialTheme = (savedTheme as 'light' | 'dark') || systemTheme
        setTheme(initialTheme)

        // Listen for theme changes
        const observer = new MutationObserver((mutations) => {
            mutations.forEach((mutation) => {
                if (
                    mutation.type === 'attributes' &&
                    mutation.attributeName === 'data-theme'
                ) {
                    const currentTheme = document.documentElement.getAttribute(
                        'data-theme'
                    ) as 'light' | 'dark'
                    if (currentTheme) {
                        setTheme(currentTheme)
                    }
                }
            })
        })

        observer.observe(document.documentElement, {
            attributes: true,
            attributeFilter: ['data-theme'],
        })

        return () => observer.disconnect()
    }, [])

    // Determine logo color based on theme
    const logoColor = mounted ? (theme === 'dark' ? 'white' : 'black') : 'white'

    return (
        <GlobalKeyboardNavigationProvider>
            <main className={`min-h-screen w-full ${className}`}>
                <Gradient className="absolute right-0" />
                {/* Navigation Bar */}
                <nav
                    className={`xl:h-25 lg:h-20 md:h-16 sm:h-14 h-12 flex items-center justify-between xl:px-6 lg:px-5 md:px-4 sm:px-3 px-2 sticky top-0 z-50 backdrop-blur-md ${navbarBorderBottom ? (theme === 'light' ? 'border-b border-neutral-200' : 'border-b border-neutral-800') : 'border-none'} `}
                >
                    {/* Left side - Title and drawer */}
                    <div className="flex items-center xl:gap-4 lg:gap-3 md:gap-2 gap-1">
                        <div
                            className={`sidebar-drawer-trigger z-[50]  ${showSidebar ? 'visible' : '!hidden'}`}
                        >
                            <SidebarDrawer
                                items={sidebarItems}
                                baseRoute={baseRoute}
                            />
                        </div>
                        <Link
                            href="/"
                            className="flex items-center font-semibold xl:text-lg lg:text-base md:text-sm sm:text-xs text-xs text-[var(--foreground)] hover:text-[var(--muted-foreground)] transition-colors"
                            data-nav-topbar
                        >
                            <Logo logoColor={logoColor} />{' '}
                            <JuspayLogoTitle logoColor={logoColor} />
                        </Link>
                    </div>

                    {/* Right side - Search and navigation links */}
                    <div className="flex items-center xl:gap-3 lg:gap-2 md:gap-2 sm:gap-1 gap-1">
                        <div
                            className="xl:max-w-sm lg:max-w-xs md:max-w-[350px] sm:max-w-[290px] max-w-[100px] "
                            data-nav-topbar
                        >
                            <SearchProvider />
                        </div>

                        {/* Docs link (show if not on docs) */}
                        {baseRoute !== '/docs' && (
                            <Link
                                href="/docs"
                                className="p-2 rounded-md text-[var(--muted-foreground)] hover:text-[var(--foreground)] hover:bg-[var(--sidebar-item-hover)] transition-colors duration-200 focus:outline-none focus:ring-2 focus:ring-[var(--accent)] focus:ring-offset-2"
                                aria-label="View Documentation"
                                data-nav-topbar
                            >
                                <DocumentIcon size={18} />
                            </Link>
                        )}

                        {/* Blog link (show if not on blog) */}
                        {baseRoute !== '/blog' && (
                            <Link
                                href="/blog"
                                className="p-2 rounded-md text-[var(--muted-foreground)] hover:text-[var(--foreground)] hover:bg-[var(--sidebar-item-hover)] transition-colors duration-200 focus:outline-none focus:ring-2 focus:ring-[var(--accent)] focus:ring-offset-2"
                                aria-label="View Blog"
                                data-nav-topbar
                            >
                                <BlogIcon size={18} />
                            </Link>
                        )}

                        {/* Changelog link (show if not on changelog) */}
                        {baseRoute !== '/changelog' && (
                            <Link
                                href="/changelog"
                                className="p-2 rounded-md text-[var(--muted-foreground)] hover:text-[var(--foreground)] hover:bg-[var(--sidebar-item-hover)] transition-colors duration-200 focus:outline-none focus:ring-2 focus:ring-[var(--accent)] focus:ring-offset-2"
                                aria-label="View Changelog"
                                data-nav-topbar
                            >
                                <ChangelogIcon size={18} />
                            </Link>
                        )}

                        {/* Storybook link */}
                        <a
                            href="https://juspay.design/storybook"
                            target="_blank"
                            rel="noopener noreferrer"
                            className="p-2 rounded-md text-[var(--muted-foreground)] hover:text-[var(--foreground)] hover:bg-[var(--sidebar-item-hover)] transition-colors duration-200 focus:outline-none focus:ring-2 focus:ring-[var(--accent)] focus:ring-offset-2"
                            aria-label="View Storybook"
                            data-nav-topbar
                        >
                            <StorybookIcon size={18} />
                        </a>

                        {/* GitHub link */}
                        <a
                            href="https://github.com/juspay/blend-design-system"
                            target="_blank"
                            rel="noopener noreferrer"
                            className="p-2 rounded-md text-[var(--muted-foreground)] hover:text-[var(--foreground)] hover:bg-[var(--sidebar-item-hover)] transition-colors duration-200 focus:outline-none focus:ring-2 focus:ring-[var(--accent)] focus:ring-offset-2"
                            aria-label="View on GitHub"
                            data-nav-topbar
                        >
                            <Github size={18} />
                        </a>

                        {/* Theme toggle */}
                        <div
                            data-nav-topbar
                            className={` ${showThemeToggle ? 'visible' : 'hidden'}`}
                        >
                            <ThemeToggle />
                        </div>
                    </div>
                </nav>

                {/* Main content area */}
                <FloatingShortcutsButton />
                {/* Main content area */}
                <div className="w-screen flex bg-[var(--sidebar-background)] h-[90vh] backdrop-blur-sm overflow-hidden">
                    <div
                        className={`backdrop:blur-lg z-40 w-[240px] overflow-hidden left-0 h-full ${theme === 'light' ? 'border-r border-neutral-200' : 'border-r border-neutral-800'} ${showSidebar ? 'visible' : 'hidden'}`}
                    >
                        <Sidebar items={sidebarItems} baseRoute={baseRoute} />
                    </div>

                    {/* Main content */}
                    <div className=" overflow-y-auto bg-[var(--sidebar-background)] backdrop-blur-sm w-full lg:rounded-[var(--rounded-100)] md:rounded-[var(--rounded-80)] sm:rounded-[var(--rounded-60)] rounded-[var(--rounded-50)] ">
                        {children}
                        {showFooter === true && <ConnectWithUs />}
                        {showFooter === true && <Footer />}
                    </div>

                    {baseRoute.includes('docs') && (
                        <div className="doc-toc-ctr max-w-[240px] w-full overflow-y-auto">
                            <div className="sticky top-4">
                                <TableOfContents items={headings} />
                            </div>
                        </div>
                    )}
                </div>
            </main>
            {/* Global Snackbar for all doc pages */}
            <Snackbar />
        </GlobalKeyboardNavigationProvider>
    )
}

export default SharedDocLayout<|MERGE_RESOLUTION|>--- conflicted
+++ resolved
@@ -65,17 +65,11 @@
 }) => {
     // Get headings from context (will be empty array if context is not available)
     let headings: TOCItem[] = []
-<<<<<<< HEAD
-    try {
-        const { headings: contextHeadings } = useTableOfContents()
-        headings = contextHeadings
-=======
 
     // Always call the hook, but handle the error gracefully
     try {
         const tableOfContentsData = useTableOfContents()
         headings = tableOfContentsData.headings
->>>>>>> aa1d64ae
     } catch {
         // Context not available, use empty array
         headings = []
