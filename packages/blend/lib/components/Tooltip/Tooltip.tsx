--- conflicted
+++ resolved
@@ -63,7 +63,6 @@
                                 )}
                             <Block flexGrow={1} overflow="hidden">
                                 <PrimitiveText
-<<<<<<< HEAD
                                     color={tooltipTokens.text.color}
                                     fontSize={tooltipTokens.text.fontSize[size]}
                                     fontWeight={
@@ -78,12 +77,6 @@
                                         overflow: 'hidden',
                                         textOverflow: 'ellipsis',
                                     }}
-=======
-                                    color={tooltipTokens.color}
-                                    fontSize={tooltipTokens.fontSize[size]}
-                                    fontWeight={tooltipTokens.fontWeight[size]}
-                                    lineHeight={tooltipTokens.lineHeight[size]}
->>>>>>> d799803a
                                 >
                                     {content}
                                 </PrimitiveText>
