--- conflicted
+++ resolved
@@ -195,14 +195,6 @@
                 avoidCollisions={false}
                 onKeyDown={handleKeyDown}
                 style={{
-<<<<<<< HEAD
-                    minWidth: minWidth || '250px',
-
-                    maxWidth:
-                        maxWidth || 'var(--radix-dropdown-menu-trigger-width)',
-                    maxHeight:
-                        maxHeight || 'var(--radix-popper-available-height)',
-=======
                     minWidth: minMenuWidth || 250,
                     width: 'max(var(--radix-dropdown-menu-trigger-width))',
                     maxWidth:
@@ -210,7 +202,6 @@
                         'var(--radix-dropdown-menu-trigger-width)',
                     maxHeight:
                         maxMenuHeight || 'var(--radix-popper-available-height)',
->>>>>>> 7029db7e
                 }}
             >
                 <StickyHeader>
