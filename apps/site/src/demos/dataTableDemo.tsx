import { useState, useEffect } from 'react'
import {
    ColumnDefinition,
    SortDirection,
    SearchConfig,
    ColumnFilter,
    ColumnType,
    AvatarColumnProps,
    TagColumnProps,
    DropdownColumnProps,
    DateColumnProps,
} from '../../../../packages/blend/lib/components/DataTable/types'
import DataTable from '../../../../packages/blend/lib/components/DataTable/DataTable'
import { Avatar } from '../../../../packages/blend/lib/components/Avatar'
import { Tag } from '../../../../packages/blend/lib/components/Tags'
import {
    TagColor,
    TagVariant,
    TagSize,
} from '../../../../packages/blend/lib/components/Tags/types'
import {
    Button,
    ButtonType,
    ButtonSize,
} from '../../../../packages/blend/lib/components/Button'
import {
    RefreshCw,
    CircleX,
    Server,
    Database,
    Zap,
    Calendar,
    Package,
    Laptop,
    Monitor,
    Tablet,
    Smartphone,
    Watch,
    Settings,
    Download,
    Trash2,
} from 'lucide-react'
import { Modal } from '../../../../packages/blend/lib/components/Modal'
import AdvancedFilterComponent, { FilterRule } from './AdvancedFilterComponent'
import {
    TooltipAlign,
    TooltipSide,
} from '../../../../packages/blend/lib/components/Tooltip/types'

const SimpleDataTableExample = () => {
    // Modal state for table demo
    const [isTableModalOpen, setIsTableModalOpen] = useState(false)

    type ProductRow = {
        id: number
        name: string
        category: DropdownColumnProps
        price: number
        launchDate: DateColumnProps
        status: TagColumnProps
        inStock: boolean
        manager: AvatarColumnProps
        rating: number
        tags: {
            values: string[]
            labels: string[]
        }
    }
    const productData: ProductRow[] = [
        {
            id: 1,
            name: 'Apple Watch Series 9 Ultra Pro Max with Extended Battery Life and Advanced Health Monitoring Features',
            category: {
                options: [
                    {
                        id: 'laptop',
                        label: 'Laptop',
                        value: 'laptop',
                        icon: <Laptop size={16} />,
                    },
                    {
                        id: 'desktop',
                        label: 'Desktop',
                        value: 'desktop',
                        icon: <Monitor size={16} />,
                    },
                    {
                        id: 'tablet',
                        label: 'Tablet',
                        value: 'tablet',
                        icon: <Tablet size={16} />,
                    },
                    {
                        id: 'smartphone',
                        label: 'Smartphone',
                        value: 'smartphone',
                        icon: <Smartphone size={16} />,
                    },
                ],
                selectedValue: 'laptop',
                placeholder: 'Select category...',
            },
            price: 2499.99,
            launchDate: {
                date: '2023-10-30',
                format: 'MMM dd, yyyy',
            },
            status: {
                text: 'Active',
                variant: 'subtle' as const,
                color: 'success' as const,
                size: 'sm' as const,
            },
            inStock: true,
            manager: {
                label: 'Tim Cook',
                sublabel: 'CEO',
                imageUrl: 'https://randomuser.me/api/portraits/men/1.jpg',
            },
            rating: 4.8,
            tags: {
                values: ['premium', 'professional'],
                labels: ['Premium', 'Professional'],
            },
        },
        {
            id: 2,
            name: 'iPhone 15 Pro',
            category: {
                options: [
                    {
                        id: 'laptop',
                        label: 'Laptop',
                        value: 'laptop',
                        icon: <Laptop size={16} />,
                    },
                    {
                        id: 'desktop',
                        label: 'Desktop',
                        value: 'desktop',
                        icon: <Monitor size={16} />,
                    },
                    {
                        id: 'tablet',
                        label: 'Tablet',
                        value: 'tablet',
                        icon: <Tablet size={16} />,
                    },
                    {
                        id: 'smartphone',
                        label: 'Smartphone',
                        value: 'smartphone',
                        icon: <Smartphone size={16} />,
                    },
                ],
                selectedValue: 'smartphone',
                placeholder: 'Select category...',
            },
            price: 1199.99,
            launchDate: {
                date: '2023-09-22',
                format: 'MMM dd, yyyy',
            },
            status: {
                text: 'Active',
                variant: 'subtle' as const,
                color: 'success' as const,
                size: 'sm' as const,
            },
            inStock: true,
            manager: {
                label: 'Craig Federighi',
                sublabel: 'SVP Software Engineering',
                imageUrl: 'https://randomuser.me/api/portraits/men/2.jpg',
            },
            rating: 4.9,
            tags: {
                values: ['flagship', 'mobile'],
                labels: ['Flagship', 'Mobile'],
            },
        },
        {
            id: 3,
            name: '', // Empty name to show hyphen
            category: {
                options: [
                    {
                        id: 'laptop',
                        label: 'Laptop',
                        value: 'laptop',
                        icon: <Laptop size={16} />,
                    },
                    {
                        id: 'desktop',
                        label: 'Desktop',
                        value: 'desktop',
                        icon: <Monitor size={16} />,
                    },
                    {
                        id: 'tablet',
                        label: 'Tablet',
                        value: 'tablet',
                        icon: <Tablet size={16} />,
                    },
                    {
                        id: 'smartphone',
                        label: 'Smartphone',
                        value: 'smartphone',
                        icon: <Smartphone size={16} />,
                    },
                ],
                selectedValue: '', // Empty selection to show hyphen
                placeholder: 'Select category...',
            },
            price: 0, // Zero price to show hyphen (will be handled as empty)
            launchDate: {
                date: '', // Empty date to show hyphen
                format: 'MMM dd, yyyy',
            },
            status: {
                text: 'Discontinued',
                variant: 'subtle' as const,
                color: 'error' as const,
                size: 'sm' as const,
            },
            inStock: false,
            manager: {
                label: 'John Ternus',
                sublabel: 'SVP Hardware Engineering',
                imageUrl: 'https://randomuser.me/api/portraits/men/3.jpg',
            },
            rating: 0, // Zero rating to show hyphen (will be handled as empty)
            tags: {
                values: ['tablet', 'creative'],
                labels: ['Tablet', 'Creative'],
            },
        },
        {
            id: 4,
            name: 'Mac Studio',
            category: {
                options: [
                    {
                        id: 'laptop',
                        label: 'Laptop',
                        value: 'laptop',
                        icon: <Laptop size={16} />,
                    },
                    {
                        id: 'desktop',
                        label: 'Desktop',
                        value: 'desktop',
                        icon: <Monitor size={16} />,
                    },
                    {
                        id: 'tablet',
                        label: 'Tablet',
                        value: 'tablet',
                        icon: <Tablet size={16} />,
                    },
                    {
                        id: 'smartphone',
                        label: 'Smartphone',
                        value: 'smartphone',
                        icon: <Smartphone size={16} />,
                    },
                ],
                selectedValue: 'desktop',
                placeholder: 'Select category...',
            },
            price: 3999.99,
            launchDate: {
                date: '2023-06-05',
                format: 'MMM dd, yyyy',
            },
            status: {
                text: 'Active',
                variant: 'subtle' as const,
                color: 'success' as const,
                size: 'sm' as const,
            },
            inStock: true,
            manager: {
                label: 'Johny Srouji',
                sublabel: 'SVP Hardware Technologies',
                imageUrl: 'https://randomuser.me/api/portraits/men/4.jpg',
            },
            rating: 4.7,
            tags: {
                values: ['professional', 'desktop', 'powerful'],
                labels: ['Professional', 'Desktop', 'Powerful'],
            },
        },
        {
            id: 5,
            name: 'Apple Watch Series 9 Ultra Pro Max with Extended Battery Life and Advanced Health Monitoring Features',
            category: {
                options: [
                    {
                        id: 'laptop',
                        label: 'Laptop',
                        value: 'laptop',
                        icon: <Laptop size={16} />,
                    },
                    {
                        id: 'desktop',
                        label: 'Desktop',
                        value: 'desktop',
                        icon: <Monitor size={16} />,
                    },
                    {
                        id: 'tablet',
                        label: 'Tablet',
                        value: 'tablet',
                        icon: <Tablet size={16} />,
                    },
                    {
                        id: 'smartphone',
                        label: 'Smartphone',
                        value: 'smartphone',
                        icon: <Smartphone size={16} />,
                    },
                    {
                        id: 'wearable',
                        label: 'Wearable',
                        value: 'wearable',
                        icon: <Watch size={16} />,
                    },
                ],
                selectedValue: 'wearable',
                placeholder: 'Select category...',
            },
            price: 599.99,
            launchDate: {
                date: '2023-09-22',
                format: 'MMM dd, yyyy',
            },
            status: {
                text: 'Active',
                variant: 'subtle' as const,
                color: 'success' as const,
                size: 'sm' as const,
            },
            inStock: true,
            manager: {
                label: 'Kevin Lynch',
                sublabel: 'VP Technology and Advanced Wearable Development',
                imageUrl: 'https://randomuser.me/api/portraits/men/5.jpg',
            },
            rating: 4.6,
            tags: {
                values: ['wearable', 'health', 'fitness'],
                labels: ['Wearable', 'Health', 'Fitness'],
            },
        },
        {
            id: 6,
            name: '', // Empty name to show hyphen
            category: {
                options: [
                    {
                        id: 'laptop',
                        label: 'Laptop',
                        value: 'laptop',
                        icon: <Laptop size={16} />,
                    },
                    {
                        id: 'desktop',
                        label: 'Desktop',
                        value: 'desktop',
                        icon: <Monitor size={16} />,
                    },
                    {
                        id: 'tablet',
                        label: 'Tablet',
                        value: 'tablet',
                        icon: <Tablet size={16} />,
                    },
                    {
                        id: 'smartphone',
                        label: 'Smartphone',
                        value: 'smartphone',
                        icon: <Smartphone size={16} />,
                    },
                ],
                selectedValue: '', // Empty selection to show hyphen
                placeholder: 'Select category...',
            },
            price: 1299.99,
            launchDate: {
                date: 'invalid-date', // Invalid date to show hyphen
                format: 'MMM dd, yyyy',
            },
            status: {
                text: 'Active',
                variant: 'subtle' as const,
                color: 'success' as const,
                size: 'sm' as const,
            },
            inStock: true,
            manager: {
                label: 'John Ternus',
                sublabel: 'SVP Hardware Engineering',
                imageUrl: 'https://randomuser.me/api/portraits/men/6.jpg',
            },
            rating: 4.9,
            tags: {
                values: ['premium', 'portable', 'efficient'],
                labels: ['Premium', 'Portable', 'Efficient'],
            },
        },
    ]

    const productColumns: ColumnDefinition<ProductRow>[] = [
        {
            field: 'name',
            header: 'Product Name',
            type: ColumnType.TEXT,
            isSortable: true,
            isEditable: true,
            minWidth: '120px',
            maxWidth: '150px',
        },
        {
            field: 'price',
            header: 'Price',
            type: ColumnType.NUMBER,
            isSortable: true,
            isEditable: true,
            renderCell: (value: number) => (
                <span
                    style={{
                        fontWeight: 500,
                        color:
                            value > 2000
                                ? '#dc2626'
                                : value > 1000
                                  ? '#d97706'
                                  : '#16a34a',
                    }}
                >
                    ${value.toLocaleString()}
                </span>
            ),
            minWidth: '150px',
            maxWidth: '250px',
        },
        {
            field: 'launchDate',
            header: 'Launch Date',
            headerSubtext: 'Product Launch',
            type: ColumnType.DATE,
            isSortable: true,
            isEditable: false,
            renderCell: (value: unknown): React.ReactNode => {
                const dateValue = value as DateColumnProps
                const date = new Date(dateValue.date)
                return (
                    <span>
                        {date.toLocaleDateString('en-US', {
                            year: 'numeric',
                            month: 'short',
                            day: 'numeric',
                        })}
                    </span>
                )
            },
            minWidth: '140px',
            maxWidth: '180px',
        },
        {
            field: 'status',
            header: 'Status',
            type: ColumnType.TAG,
            isSortable: true,
            isEditable: false,
            renderCell: (value: TagColumnProps) => (
                <Tag
                    text={value.text}
                    variant={TagVariant.SUBTLE}
                    color={
                        value.color === 'success'
                            ? TagColor.SUCCESS
                            : value.color === 'error'
                              ? TagColor.ERROR
                              : value.color === 'warning'
                                ? TagColor.WARNING
                                : TagColor.NEUTRAL
                    }
                    size={TagSize.SM}
                />
            ),
            minWidth: '100px',
            maxWidth: '140px',
        },
        {
            field: 'category',
            header: 'Category',
            headerSubtext: 'Product Category',
            type: ColumnType.DROPDOWN,
            isSortable: true,
            isEditable: false,
            renderCell: (value: unknown): React.ReactNode => {
                const dropdownValue = value as DropdownColumnProps
                const selectedOption = dropdownValue.options.find(
                    (opt) => opt.value === dropdownValue.selectedValue
                )
                return selectedOption ? (
                    <div
                        style={{
                            display: 'flex',
                            alignItems: 'center',
                            gap: '8px',
                        }}
                    >
                        {selectedOption.icon}
                        <span>{selectedOption.label}</span>
                    </div>
                ) : (
                    // @ts-expect-error
                    <span>{dropdownValue.selectedValue}</span>
                )
            },
            minWidth: '150px',
            maxWidth: '200px',
        },
        {
            field: 'manager',
            header: 'Product Manager',
            headerSubtext: 'Responsible Person',
            type: ColumnType.AVATAR,
            isSortable: true,
            isEditable: false,
            renderCell: (value: AvatarColumnProps) => (
                <div
                    style={{
                        display: 'flex',
                        alignItems: 'center',
                        gap: '8px',
                    }}
                >
                    <Avatar src={value.imageUrl} alt={value.label} />
                    <div>
                        <div style={{ fontWeight: 500, fontSize: '14px' }}>
                            {value.label}
                        </div>
                        <div style={{ fontSize: '12px', color: '#6b7280' }}>
                            {value.sublabel}
                        </div>
                    </div>
                </div>
            ),
            minWidth: '140px',
            maxWidth: '180px',
        },
        {
            field: 'rating',
            header: 'Rating',
            type: ColumnType.NUMBER,
            isSortable: true,
            isEditable: false,
            renderCell: (value: unknown) => {
                const numValue =
                    typeof value === 'number'
                        ? value
                        : parseFloat(String(value)) || 0
                return (
                    <span
                        style={{
                            fontWeight: 500,
                            color:
                                numValue >= 4.5
                                    ? '#16a34a'
                                    : numValue >= 4.0
                                      ? '#d97706'
                                      : '#dc2626',
                        }}
                    >
                        ⭐ {numValue.toFixed(1)}
                    </span>
                )
            },
            minWidth: '80px',
            maxWidth: '120px',
        },
        {
            field: 'tags',
            header: 'Product Tags',
            headerSubtext: 'Categories & Features',
            type: ColumnType.REACT_ELEMENT,
            isSortable: false,
            renderCell: (value: unknown) => {
                const tagsData = value as {
                    values: string[]
                    labels: string[]
                }
                const getTagColor = (tag: string): TagColor => {
                    switch (tag.toLowerCase()) {
                        case 'premium':
                        case 'flagship':
                            return TagColor.SUCCESS
                        case 'professional':
                        case 'powerful':
                            return TagColor.WARNING
                        case 'creative':
                        case 'health':
                            return TagColor.NEUTRAL
                        default:
                            return TagColor.NEUTRAL
                    }
                }

                return (
                    <div
                        style={{
                            display: 'flex',
                            flexWrap: 'nowrap',
                            gap: '4px',
                            overflow: 'auto',
                            whiteSpace: 'nowrap',
                            minWidth: '150px',
                            maxWidth: '100%',
                            scrollbarWidth: 'thin',
                        }}
                    >
                        {tagsData.values.map((tag, index) => (
                            <Tag
                                key={index}
                                text={tagsData.labels?.[index] || tag}
                                variant={TagVariant.SUBTLE}
                                color={getTagColor(tag)}
                                size={TagSize.SM}
                            />
                        ))}
                    </div>
                )
            },
            minWidth: '150px',
            maxWidth: '250px',
        },
        {
            field: 'inStock',
            header: 'In Stock',
            type: ColumnType.TEXT,
            isSortable: true,
            isEditable: true,
            minWidth: '100px',
            maxWidth: '120px',
        },
    ]

    const [productTableData, setProductTableData] = useState(productData)

    const handleProductSave = (
        rowId: unknown,
        updatedRow: Record<string, unknown>
    ) => {
        console.log('🔄 handleProductSave called:', { rowId, updatedRow })

        setProductTableData((prevData) =>
            prevData.map((row) => {
                if (row.id === rowId) {
                    // Handle dropdown data updates properly
                    const updated = { ...row } as Record<string, unknown>
                    Object.keys(updatedRow).forEach((key) => {
                        if (
                            key === 'category' &&
                            typeof updatedRow[key] === 'object'
                        ) {
                            // For dropdown columns, update the entire dropdown data object
                            updated[key] = updatedRow[
                                key
                            ] as DropdownColumnProps
                            console.log(
                                '📝 Updated dropdown data:',
                                updated[key]
                            )
                        } else {
                            updated[key] = updatedRow[key]
                        }
                    })
                    return updated as ProductRow
                }
                return row
            })
        )

        console.log('✅ Product saved successfully:', { rowId, updatedRow })
    }

    const handleProductCancel = (rowId: unknown) => {
        console.log('Product edit cancelled:', rowId)
    }

    const handleFieldChange = (
        rowId: unknown,
        fieldName: string,
        value: unknown
    ) => {
        console.log('🔄 Field change:', { rowId, fieldName, value })

        // Update data immediately when inline editing is disabled
        setProductTableData((prevData) =>
            prevData.map((row) => {
                if (row.id === rowId) {
                    const updated = { ...row }
                    if (fieldName === 'category' && typeof value === 'object') {
                        updated.category = value as DropdownColumnProps
                    } else {
                        const updatedRecord = updated as Record<string, unknown>
                        updatedRecord[fieldName] = value
                    }
                    return updated
                }
                return row
            })
        )
    }

    return (
        <div style={{ marginTop: '40px' }}>
            <div
                style={{
                    marginBottom: '20px',
                    padding: '16px',
                    backgroundColor: '#f0fdf4',
                    borderRadius: '8px',
                    border: '1px solid #bbf7d0',
                }}
            >
                <h3
                    style={{
                        margin: '0 0 8px 0',
                        fontSize: '18px',
                        fontWeight: 600,
                        color: '#15803d',
                    }}
                >
                    📦 Product Inventory - Simple DataTable Example
                </h3>
                <p style={{ margin: 0, fontSize: '14px', color: '#166534' }}>
                    🎯 <strong>NEW FEATURES DEMO:</strong> This table showcases{' '}
                    <strong>DROPDOWN</strong> and <strong>DATE</strong> column
                    types, plus <strong>EMPTY VALUE HANDLING</strong>! The
                    Category column is a dropdown menu using the SingleSelect
                    component with <strong>icons</strong> - click on any
                    category to see the dropdown options with category icons.
                    The Launch Date column displays formatted dates.{' '}
                    <strong>🎯 HYPHEN DISPLAY:</strong> Notice that{' '}
                    <strong>Row #3 (iPad Air)</strong> and{' '}
                    <strong>Row #6</strong> have empty/null values in various
                    columns that now display <strong>"-" (hyphens)</strong>{' '}
                    instead of blank cells. This includes empty text fields,
                    null prices, missing dates, invalid dates, and empty
                    dropdown selections. This improves table readability!
                </p>
            </div>

            <DataTable
                data={productTableData}
                columns={
                    productColumns as unknown as ColumnDefinition<
                        Record<string, unknown>
                    >[]
                }
                columnManagerPrimaryAction={{
                    text: 'Applied',
                    onClick: (selectedColumns) => {
                        console.log(
                            'Applied with selected columns:',
                            selectedColumns
                        )
                        alert(
                            `Applied column changes!\n\nSelected columns: ${selectedColumns.join(', ')}`
                        )
                    },
                }}
                columnManagerSecondaryAction={{
                    text: 'Reset',
                    onClick: () => {
                        console.log('Reset')
                    },
                }}
                idField="id"
                title="Product Inventory (Mobile: 2 Columns + Overflow)"
                description="" // Test case: Empty description to verify SearchInput border-bottom visibility
                enableSearch={true}
                enableFiltering={true}
                enableAdvancedFilter={false}
                enableInlineEdit={false}
                enableRowExpansion={false}
                enableRowSelection={true}
                enableColumnManager={true}
                showSettings={true}
                columnFreeze={0}
                mobileColumnsToShow={2}
                pagination={{
                    currentPage: 1,
                    pageSize: 10,
                    totalRows: productTableData.length,
                    pageSizeOptions: [5, 10, 20],
                }}
                onRowSave={handleProductSave}
                onRowCancel={handleProductCancel}
                onFieldChange={handleFieldChange}
                rowActions={{
                    showEditAction: false,
                    slot1: {
                        id: 'view-details',
                        text: 'View Details',
                        buttonType: ButtonType.SECONDARY,
                        size: ButtonSize.SMALL,
                        leadingIcon: <Package size={16} />,
                        onClick: (row, _index) => {
                            const product = row as ProductRow
                            alert(
                                `Viewing details for: ${product.name} (Price: ${product.price})`
                            )
                        },
                    },
                    slot2: {
                        id: 'favorite',
                        text: 'Add to Favorites',
                        buttonType: ButtonType.PRIMARY,
                        size: ButtonSize.SMALL,
                        leadingIcon: <Calendar size={16} />,
                        hidden: (row) => {
                            const product = row as ProductRow
                            const statusText = (
                                product.status as TagColumnProps
                            ).text
                            return statusText === 'Discontinued'
                        },
                        onClick: (row, _index) => {
                            const product = row as ProductRow
                            alert(`Added ${product.name} to favorites!`)
                        },
                    },
                }}
                headerSlot1={
                    <Button
                        text="Manage Products"
                        buttonType={ButtonType.SECONDARY}
                        leadingIcon={<Package />}
                        size={ButtonSize.SMALL}
                        onClick={() => console.log('Product action clicked')}
                    />
                }
                headerSlot2={
                    <Button
                        text="Schedule"
                        buttonType={ButtonType.SECONDARY}
                        leadingIcon={<Calendar />}
                        size={ButtonSize.SMALL}
                        onClick={() => console.log('Calendar action clicked')}
                    />
                }
            />

            <div style={{ marginTop: '40px' }}>
                <div
                    style={{
                        marginBottom: '20px',
                        padding: '16px',
                        backgroundColor: '#eff6ff',
                        borderRadius: '8px',
                        border: '1px solid #bfdbfe',
                    }}
                >
                    <h3
                        style={{
                            margin: '0 0 8px 0',
                            fontSize: '18px',
                            fontWeight: 600,
                            color: '#1e40af',
                        }}
                    >
                        📱 Mobile: All Columns (No Overflow)
                    </h3>
                    <p
                        style={{
                            margin: 0,
                            fontSize: '14px',
                            color: '#1e3a8a',
                        }}
                    >
                        🎯 <strong>MOBILE SCROLLING DEMO:</strong> This table
                        shows all columns on mobile with horizontal scrolling.
                        No overflow drawer is used - users can scroll
                        horizontally to see all columns. This is achieved by not
                        setting <code>mobileColumnsToShow</code> or setting it
                        to <code>undefined</code>.
                    </p>
                </div>

                <DataTable
                    data={productTableData}
                    columns={
                        productColumns as unknown as ColumnDefinition<
                            Record<string, unknown>
                        >[]
                    }
                    idField="id"
                    title="Product Inventory (Mobile: All Columns)"
                    description="Same table but on mobile shows all columns with horizontal scrolling instead of using the overflow drawer."
                    descriptionTooltipProps={{
                        side: TooltipSide.LEFT,
                        align: TooltipAlign.START,
                    }}
                    enableSearch={true}
                    enableFiltering={true}
                    enableAdvancedFilter={false}
                    enableInlineEdit={false}
                    enableRowExpansion={false}
                    enableRowSelection={true}
                    enableColumnManager={false}
                    showSettings={false}
                    columnFreeze={0}
                    // mobileColumnsToShow is not set, so all columns are shown on mobile
                    pagination={{
                        currentPage: 1,
                        pageSize: 10,
                        totalRows: productTableData.length,
                        pageSizeOptions: [5, 10, 20],
                    }}
                    onRowSave={handleProductSave}
                    onRowCancel={handleProductCancel}
                    onFieldChange={handleFieldChange}
                    headerSlot1={
                        <Button
                            text="Manage Products"
                            buttonType={ButtonType.SECONDARY}
                            leadingIcon={<Package />}
                            size={ButtonSize.SMALL}
                            onClick={() =>
                                console.log('Product action clicked')
                            }
                        />
                    }
                    headerSlot2={
                        <Button
                            text="Schedule"
                            buttonType={ButtonType.SECONDARY}
                            leadingIcon={<Calendar />}
                            size={ButtonSize.SMALL}
                            onClick={() =>
                                console.log('Calendar action clicked')
                            }
                        />
                    }
                />
            </div>

            <div style={{ marginTop: '40px' }}>
                <div
                    style={{
                        marginBottom: '20px',
                        padding: '16px',
                        backgroundColor: '#f0fdf4',
                        borderRadius: '8px',
                        border: '1px solid #bbf7d0',
                    }}
                >
                    <h3
                        style={{
                            margin: '0 0 8px 0',
                            fontSize: '18px',
                            fontWeight: 600,
                            color: '#15803d',
                        }}
                    >
                        🚫 Footer Hidden Demo
                    </h3>
                    <p
                        style={{
                            margin: 0,
                            fontSize: '14px',
                            color: '#166534',
                        }}
                    >
                        🎯 <strong>NEW FEATURE:</strong> Hide the footer
                        completely using <code>showFooter={'{false}'}</code>.
                        Perfect for tables with only 1-2 rows where pagination
                        controls don't make sense. This table shows only 2 rows
                        with the footer hidden.
                    </p>
                </div>

                <DataTable
                    data={productTableData.slice(0, 2)}
                    columns={
                        productColumns.slice(
                            0,
                            4
                        ) as unknown as ColumnDefinition<
                            Record<string, unknown>
                        >[]
                    }
                    idField="id"
                    title="Compact Product View (Footer Hidden)"
                    description="This table shows only 2 rows with footer hidden - perfect for compact displays"
                    enableSearch={true}
                    enableFiltering={true}
                    enableAdvancedFilter={false}
                    enableInlineEdit={false}
                    enableRowExpansion={false}
                    enableRowSelection={true}
                    enableColumnManager={false}
                    showSettings={false}
                    showFooter={false}
                    columnFreeze={0}
                    pagination={{
                        currentPage: 1,
                        pageSize: 10,
                        totalRows: 2,
                        pageSizeOptions: [5, 10, 20],
                    }}
                    onRowSave={handleProductSave}
                    onRowCancel={handleProductCancel}
                    onFieldChange={handleFieldChange}
                />
            </div>

            <div style={{ marginTop: '40px' }}>
                <div
                    style={{
                        marginBottom: '20px',
                        padding: '16px',
                        backgroundColor: '#fef3c7',
                        borderRadius: '8px',
                        border: '1px solid #f59e0b',
                    }}
                >
                    <h3
                        style={{
                            margin: '0 0 8px 0',
                            fontSize: '18px',
                            fontWeight: 600,
                            color: '#92400e',
                        }}
                    >
                        🔄 Column Sorting Control Demo (Modal)
                    </h3>
                    <p
                        style={{
                            margin: 0,
                            fontSize: '14px',
                            color: '#92400e',
                        }}
                    >
                        🎯 <strong>NEW FEATURE:</strong> This table demonstrates
                        the new <code>isSortable</code> property inside a modal.
                        Click the button below to open the table in a modal and
                        see how sorting can be enabled/disabled at the column
                        level.
                    </p>
                </div>

                <Button
                    text="Open Column Sorting Demo Table"
                    buttonType={ButtonType.PRIMARY}
                    leadingIcon={<Settings size={16} />}
                    size={ButtonSize.MEDIUM}
                    onClick={() => setIsTableModalOpen(true)}
                />

                {/* Modal with Table */}
                <Modal
                    isOpen={isTableModalOpen}
                    onClose={() => setIsTableModalOpen(false)}
                    // title="Column Sorting Control Demo"
                    // subtitle="Table with configurable column sorting properties"
                    primaryAction={{
                        text: 'Done',
                        onClick: () => setIsTableModalOpen(false),
                        buttonType: ButtonType.PRIMARY,
                    }}
                    showCloseButton={true}
                    closeOnBackdropClick={false}
                    showDivider={true}
                >
                    <div style={{ padding: '0', overflow: 'auto' }}>
                        {/* <div
                            style={{
                                marginBottom: '16px',
                                padding: '12px',
                                backgroundColor: '#f0fdf4',
                                borderRadius: '6px',
                                border: '1px solid #bbf7d0',
                            }}
                        >
                            <p
                                style={{
                                    margin: 0,
                                    fontSize: '13px',
                                    color: '#15803d',
                                }}
                            >
                                🎯 <strong>isSortable Feature Demo:</strong> This table shows how to control sorting at the column level.
                                Notice that the <strong>Product Tags</strong> column (React elements) is not sortable,
                                and the <strong>Launch Date</strong> and <strong>Rating</strong> columns have been explicitly
                                disabled for sorting. Try clicking on column headers or using the filter dropdown to see the difference!
                            </p>
                        </div> */}

                        <DataTable
                            data={productTableData.map((product) => ({
                                ...product,
                                specialNote: `Product #${product.id} - Sorting demo`,
                            }))}
                            columns={
                                [
                                    {
                                        field: 'name',
                                        header: 'Product Name',
                                        type: ColumnType.TEXT,
                                        isSortable: true,
                                        isEditable: false,
                                        minWidth: '120px',
                                        maxWidth: '150px',
                                    },
                                    {
                                        field: 'price',
                                        header: 'Price (Sortable)',
                                        type: ColumnType.NUMBER,
                                        isSortable: true,
                                        isEditable: false,
                                        renderCell: (value: number) => (
                                            <span
                                                style={{
                                                    fontWeight: 500,
                                                    color:
                                                        value > 2000
                                                            ? '#dc2626'
                                                            : value > 1000
                                                              ? '#d97706'
                                                              : '#16a34a',
                                                }}
                                            >
                                                ${value.toLocaleString()}
                                            </span>
                                        ),
                                        minWidth: '150px',
                                        maxWidth: '200px',
                                    },
                                    {
                                        field: 'launchDate',
                                        header: 'Launch Date (NOT Sortable)',
                                        headerSubtext:
                                            'Sorting disabled for this column',
                                        type: ColumnType.DATE,
                                        isSortable: false,
                                        isEditable: false,
                                        renderCell: (
                                            value: unknown
                                        ): React.ReactNode => {
                                            const dateValue =
                                                value as DateColumnProps
                                            const date = new Date(
                                                dateValue.date
                                            )
                                            return (
                                                <span
                                                    style={{ color: '#6b7280' }}
                                                >
                                                    {date.toLocaleDateString(
                                                        'en-US',
                                                        {
                                                            year: 'numeric',
                                                            month: 'short',
                                                            day: 'numeric',
                                                        }
                                                    )}
                                                    <br />
                                                    <small
                                                        style={{
                                                            fontSize: '11px',
                                                        }}
                                                    >
                                                        (No sorting)
                                                    </small>
                                                </span>
                                            )
                                        },
                                        minWidth: '140px',
                                        maxWidth: '180px',
                                    },
                                    {
                                        field: 'status',
                                        header: 'Status (Sortable)',
                                        type: ColumnType.TAG,
                                        isSortable: true,
                                        isEditable: false,
                                        renderCell: (value: TagColumnProps) => (
                                            <Tag
                                                text={value.text}
                                                variant={TagVariant.SUBTLE}
                                                color={
                                                    value.color === 'success'
                                                        ? TagColor.SUCCESS
                                                        : value.color ===
                                                            'error'
                                                          ? TagColor.ERROR
                                                          : value.color ===
                                                              'warning'
                                                            ? TagColor.WARNING
                                                            : TagColor.NEUTRAL
                                                }
                                                size={TagSize.SM}
                                            />
                                        ),
                                        minWidth: '100px',
                                        maxWidth: '140px',
                                    },
                                    {
                                        field: 'rating',
                                        header: 'Rating (NOT Sortable)',
                                        headerSubtext: 'Sorting disabled',
                                        type: ColumnType.NUMBER,
                                        isSortable: false,
                                        isEditable: false,
                                        renderCell: (value: unknown) => {
                                            const numValue =
                                                typeof value === 'number'
                                                    ? value
                                                    : parseFloat(
                                                          String(value)
                                                      ) || 0
                                            return (
                                                <span
                                                    style={{
                                                        fontWeight: 500,
                                                        color: '#6b7280',
                                                    }}
                                                >
                                                    ⭐ {numValue.toFixed(1)}
                                                    <br />
                                                    <small
                                                        style={{
                                                            fontSize: '11px',
                                                        }}
                                                    >
                                                        (No sorting)
                                                    </small>
                                                </span>
                                            )
                                        },
                                        minWidth: '120px',
                                        maxWidth: '150px',
                                    },
                                    {
                                        field: 'tags',
                                        header: 'Product Tags (React Elements)',
                                        headerSubtext:
                                            'Cannot be sorted (React elements)',
                                        type: ColumnType.REACT_ELEMENT,
                                        isSortable: false,
                                        renderCell: (value: unknown) => {
                                            const tagsData = value as {
                                                values: string[]
                                                labels: string[]
                                            }
                                            const getTagColor = (
                                                tag: string
                                            ): TagColor => {
                                                switch (tag.toLowerCase()) {
                                                    case 'premium':
                                                    case 'flagship':
                                                        return TagColor.SUCCESS
                                                    case 'professional':
                                                    case 'powerful':
                                                        return TagColor.WARNING
                                                    case 'creative':
                                                    case 'health':
                                                        return TagColor.NEUTRAL
                                                    default:
                                                        return TagColor.NEUTRAL
                                                }
                                            }

                                            return (
                                                <div
                                                    style={{
                                                        display: 'flex',
                                                        flexWrap: 'nowrap',
                                                        gap: '4px',
                                                        overflow: 'auto',
                                                        whiteSpace: 'nowrap',
                                                        minWidth: '150px',
                                                        maxWidth: '100%',
                                                        scrollbarWidth: 'thin',
                                                    }}
                                                >
                                                    {tagsData.values.map(
                                                        (tag, index) => (
                                                            <Tag
                                                                key={index}
                                                                text={
                                                                    tagsData
                                                                        .labels?.[
                                                                        index
                                                                    ] || tag
                                                                }
                                                                variant={
                                                                    TagVariant.SUBTLE
                                                                }
                                                                color={getTagColor(
                                                                    tag
                                                                )}
                                                                size={
                                                                    TagSize.SM
                                                                }
                                                            />
                                                        )
                                                    )}
                                                </div>
                                            )
                                        },
                                        minWidth: '150px',
                                        maxWidth: '250px',
                                    },
                                    {
                                        field: 'specialNote',
                                        header: 'Special Note (Sortable)',
                                        type: ColumnType.TEXT,
                                        isSortable: true,
                                        isEditable: false,
                                        renderCell: (value: unknown) => (
                                            <span
                                                style={{
                                                    fontSize: '12px',
                                                    color: '#059669',
                                                }}
                                            >
                                                {String(value)}
                                            </span>
                                        ),
                                        minWidth: '180px',
                                        maxWidth: '220px',
                                    },
                                ] as unknown as ColumnDefinition<
                                    Record<string, unknown>
                                >[]
                            }
                            idField="id"
                            // title="Column Sorting Control Demo"
                            description=""
                            enableSearch={true}
                            enableFiltering={true}
                            enableAdvancedFilter={false}
                            enableInlineEdit={false}
                            enableRowExpansion={false}
                            enableRowSelection={false}
                            enableColumnManager={true}
                            showSettings={false}
                            columnFreeze={0}
                            pagination={{
                                currentPage: 1,
                                pageSize: 10,
                                totalRows: productTableData.length,
                                pageSizeOptions: [5, 10, 20],
                            }}
                        />
                    </div>
                </Modal>
            </div>
        </div>
    )
}

// Simple Empty DataTable Examples
const EmptyDataTableExamples = () => {
    // First empty table - Simple User Table
    const simpleUserColumns: ColumnDefinition<Record<string, unknown>>[] = [
        {
            field: 'name',
            header: 'User Name',
            type: ColumnType.TEXT,
            isSortable: true,
            isEditable: true,
            minWidth: '150px',
            maxWidth: '200px',
        },
        {
            field: 'email',
            header: 'Email Address',
            type: ColumnType.TEXT,
            isSortable: true,
            isEditable: true,
            minWidth: '180px',
            maxWidth: '250px',
        },
        {
            field: 'role',
            header: 'Role',
            type: ColumnType.SELECT,
            isSortable: true,
            isEditable: true,
            minWidth: '120px',
            maxWidth: '160px',
        },
        {
            field: 'status',
            header: 'Status',
            type: ColumnType.TAG,
            isSortable: true,
            isEditable: false,
            minWidth: '100px',
            maxWidth: '140px',
        },
    ]

    // Second empty table - Simple Product Table
    const simpleProductColumns: ColumnDefinition<Record<string, unknown>>[] = [
        {
            field: 'productName',
            header: 'Product Name',
            type: ColumnType.TEXT,
            isSortable: true,
            isEditable: true,
            minWidth: '150px',
            maxWidth: '200px',
        },
        {
            field: 'category',
            header: 'Category',
            type: ColumnType.DROPDOWN,
            isSortable: true,
            isEditable: true,
            minWidth: '120px',
            maxWidth: '160px',
        },
        {
            field: 'price',
            header: 'Price',
            type: ColumnType.NUMBER,
            isSortable: true,
            isEditable: true,
            minWidth: '100px',
            maxWidth: '150px',
        },
        {
            field: 'inStock',
            header: 'In Stock',
            type: ColumnType.TEXT,
            isSortable: true,
            isEditable: true,
            minWidth: '80px',
            maxWidth: '120px',
        },
    ]

    return (
        <div style={{ marginTop: '40px' }}>
            {/* First Empty Table */}
            <div
                style={{
                    marginBottom: '20px',
                    padding: '16px',
                    backgroundColor: '#fef7f0',
                    borderRadius: '8px',
                    border: '1px solid #fed7aa',
                }}
            >
                <h3
                    style={{
                        margin: '0 0 8px 0',
                        fontSize: '18px',
                        fontWeight: 600,
                        color: '#c2410c',
                    }}
                >
                    📋 Empty User Management Table
                </h3>
                <p style={{ margin: 0, fontSize: '14px', color: '#9a3412' }}>
                    🎯 <strong>EMPTY STATE DEMO:</strong> This table shows how
                    the DataTable component looks when there's no data to
                    display. Notice the "No data available" message and how the
                    table structure is maintained with proper headers and
                    borders.
                </p>
            </div>

            <DataTable
                data={[]} // Empty data array
                columns={simpleUserColumns}
                idField="id"
                title="User Management"
                description="This table has no data to demonstrate the empty state"
                enableSearch={true}
                enableFiltering={true}
                enableAdvancedFilter={false}
                enableInlineEdit={false}
                enableRowExpansion={false}
                enableRowSelection={true}
                enableColumnManager={true}
                showSettings={true}
                columnFreeze={0}
                pagination={{
                    currentPage: 1,
                    pageSize: 10,
                    totalRows: 0,
                    pageSizeOptions: [5, 10, 20],
                }}
                headerSlot1={
                    <Button
                        text="Refresh"
                        buttonType={ButtonType.SECONDARY}
                        leadingIcon={<RefreshCw size={16} />}
                        size={ButtonSize.SMALL}
                        onClick={() => console.log('Refresh clicked')}
                    />
                }
                headerSlot2={
                    <Button
                        text="Add User"
                        buttonType={ButtonType.PRIMARY}
                        leadingIcon={<Package size={16} />}
                        size={ButtonSize.SMALL}
                        onClick={() => console.log('Add User clicked')}
                    />
                }
            />

            {/* Second Empty Table */}
            <div style={{ marginTop: '40px' }}>
                <div
                    style={{
                        marginBottom: '20px',
                        padding: '16px',
                        backgroundColor: '#f0f4ff',
                        borderRadius: '8px',
                        border: '1px solid #c7d2fe',
                    }}
                >
                    <h3
                        style={{
                            margin: '0 0 8px 0',
                            fontSize: '18px',
                            fontWeight: 600,
                            color: '#3730a3',
                        }}
                    >
                        🛍️ Empty Product Catalog Table
                    </h3>
                    <p
                        style={{
                            margin: 0,
                            fontSize: '14px',
                            color: '#312e81',
                        }}
                    >
                        🎯 <strong>MINIMAL CONFIGURATION DEMO:</strong> This is
                        a simpler empty table with fewer features enabled. Shows
                        how the table adapts to different configurations while
                        maintaining the empty state properly.
                    </p>
                </div>

                <DataTable
                    data={[]} // Empty data array
                    columns={simpleProductColumns}
                    idField="productId"
                    title="Product Catalog"
                    description="Browse and manage your product inventory"
                    enableSearch={true}
                    enableFiltering={false}
                    enableAdvancedFilter={false}
                    enableInlineEdit={false}
                    enableRowExpansion={false}
                    enableRowSelection={false}
                    enableColumnManager={false}
                    showSettings={false}
                    columnFreeze={1}
                    pagination={{
                        currentPage: 1,
                        pageSize: 5,
                        totalRows: 0,
                        pageSizeOptions: [5, 10, 15],
                    }}
                    headerSlot1={
                        <Button
                            text="Add Product"
                            buttonType={ButtonType.PRIMARY}
                            leadingIcon={<Package size={16} />}
                            size={ButtonSize.SMALL}
                            onClick={() => console.log('Add Product clicked')}
                        />
                    }
                />
            </div>
        </div>
    )
}

const DataTableDemo = () => {
    // Demo mode toggle
    const [isServerSideMode, setIsServerSideMode] = useState(false)
    const [isLoading, setIsLoading] = useState(false)
    const [autoSwitchToApi, setAutoSwitchToApi] = useState(true)
    const [columnFreeze, setColumnFreeze] = useState(2)
    const [enableRowSelection, setEnableRowSelection] = useState(false)
    const [enableColumnManager, setEnableColumnManager] = useState(true)
    const [showSettings, setShowSettings] = useState(true)

    // Define strict user row type matching column requirements
    type UserRow = {
        id: number
        name: AvatarColumnProps
        joinDate: string
        email: string
        role: string
        number: string
        gateway: string
        contact: string
        status: TagColumnProps
        department: string
        permissions: {
            values: string[]
            labels: string[]
        }
        revenue: string
        revenueAmount: number // New field for slider filtering
        growthRate: string
    }

    // Generate larger dataset for server-side demo
    const generateLargeDataset = (count: number): UserRow[] => {
        const names = [
            'Jesse Leos',
            'Jane Smith',
            'Robert Johnson',
            'Lisa Brown',
            'David Miller',
            'Emma Wilson',
            'Michael Clark',
            'Sarah Davis',
            'James Taylor',
            'Anna White',
            'John Doe',
            'Mary Johnson',
            'Chris Wilson',
            'Patricia Brown',
            'Daniel Garcia',
            'Jennifer Martinez',
            'Matthew Anderson',
            'Linda Taylor',
            'Anthony Thomas',
            'Barbara Jackson',
        ]

        const statuses = ['Active', 'Inactive', 'Pending', 'Suspended']

        return Array.from({ length: count }, (_, index) => {
            const userName = names[index % names.length]
            const userStatus = statuses[index % statuses.length]

            return {
                id: index + 1,
                name: {
                    label: userName,
                    sublabel: [
                        'August 2014',
                        'September 2015',
                        'March 2016',
                        'November 2017',
                        'July 2018',
                        'January 2019',
                        'April 2020',
                        'June 2021',
                        'October 2022',
                        'February 2023',
                        'May 2020',
                        'December 2021',
                        'March 2022',
                        'August 2023',
                        'November 2019',
                    ][index % 15],
                    imageUrl: `https://randomuser.me/api/portraits/${index % 2 ? 'men' : 'women'}/${index % 70}.jpg`,
                } as AvatarColumnProps,
                joinDate: [
                    'August 2014',
                    'September 2015',
                    'March 2016',
                    'November 2017',
                    'July 2018',
                    'January 2019',
                    'April 2020',
                    'June 2021',
                    'October 2022',
                    'February 2023',
                    'May 2020',
                    'December 2021',
                    'March 2022',
                    'August 2023',
                    'November 2019',
                ][index % 15],
                number: `${300 + index}`,
                gateway: [
                    'Gateway A',
                    'Gateway B',
                    'Gateway C',
                    'Gateway D',
                    'Gateway E',
                ][index % 5],
                contact: [
                    'Samantha Smith',
                    'John Doe',
                    'Emily White',
                    'Michael Green',
                    'Sarah Johnson',
                    'Peter Brown',
                    'Lucy Chen',
                    'Mark Wilson',
                    'Rachel Lee',
                    'Tom Anderson',
                    'Alice Cooper',
                    'Bob Dylan',
                    'Carol King',
                    'Dave Matthews',
                    'Eva Green',
                ][index % 15],
                status: {
                    text: userStatus,
                    variant: 'subtle' as const,
                    color:
                        userStatus === 'Active'
                            ? ('success' as const)
                            : userStatus === 'Inactive'
                              ? ('error' as const)
                              : userStatus === 'Pending'
                                ? ('warning' as const)
                                : ('neutral' as const),
                    size: 'sm' as const,
                } as TagColumnProps,
                email: [
                    'jesse@example.com',
                    'jane@example.com',
                    'robert@example.com',
                    'lisa@example.com',
                    'david@example.com',
                    'emma@example.com',
                    'michael@example.com',
                    'sarah@example.com',
                    'james@example.com',
                    'anna@example.com',
                    'john@example.com',
                    'mary@example.com',
                ][index % 12],
                role: [
                    'Admin',
                    'User',
                    'Manager',
                    'Editor',
                    'Viewer',
                    'Moderator',
                ][index % 6],
                department: [
                    'Engineering',
                    'Marketing',
                    'Sales',
                    'HR',
                    'Finance',
                    'Operations',
                ][index % 6],
                permissions: {
                    values: [
                        ['read', 'write'],
                        ['read', 'write', 'delete'],
                        ['read'],
                        ['read', 'write', 'admin'],
                        ['read', 'write'],
                        ['read'],
                        ['read', 'write', 'delete', 'admin'],
                        ['read', 'write'],
                        ['read', 'write', 'delete'],
                        ['read'],
                        ['read', 'write'],
                        ['read', 'write', 'admin'],
                    ][index % 12],
                    labels: [
                        ['Read', 'Write'],
                        ['Read', 'Write', 'Delete'],
                        ['Read'],
                        ['Read', 'Write', 'Admin'],
                        ['Read', 'Write'],
                        ['Read'],
                        ['Read', 'Write', 'Delete', 'Admin'],
                        ['Read', 'Write'],
                        ['Read', 'Write', 'Delete'],
                        ['Read'],
                        ['Read', 'Write'],
                        ['Read', 'Write', 'Admin'],
                    ][index % 12],
                },
                revenue: [
                    '$12,500.00',
                    '€8,750.50',
                    '£15,200.75',
                    '$22,100.25',
                    '₹350,000.00',
                    '$9,800.99',
                    '€14,600.33',
                    '£7,450.80',
                    '$31,200.00',
                    '₹275,500.75',
                    '$18,900.15',
                    '€11,300.90',
                    '£25,750.60',
                    '$6,850.45',
                    '₹425,000.25',
                ][index % 15],
                revenueAmount: [
                    12500, 8750.5, 15200.75, 22100.25, 350000, 9800.99,
                    14600.33, 7450.8, 31200, 275500.75, 18900.15, 11300.9,
                    25750.6, 6850.45, 425000.25,
                ][index % 15],
                growthRate: [
                    '12.5%',
                    '8.7%',
                    '15.2%',
                    '22.1%',
                    '5.8%',
                    '9.3%',
                    '14.6%',
                    '7.4%',
                    '31.2%',
                    '18.9%',
                    '11.3%',
                    '25.7%',
                    '6.8%',
                    '19.5%',
                    '13.4%',
                ][index % 15],
            }
        })
    }

    // Simulate full dataset (3000 records)
    const [fullDataset] = useState(() => generateLargeDataset(3000))

    // Current displayed data (100 records for server-side, 50 for local)
    const [data, setData] = useState(() =>
        isServerSideMode ? generateLargeDataset(100) : generateLargeDataset(50)
    )

    // Server-side state
    const [serverState, setServerState] = useState({
        searchQuery: '',
        filters: [] as FilterRule[],
        currentPage: 1,
        pageSize: 10,
        totalRecords: 3000,
    })

    const columns: ColumnDefinition<UserRow>[] = [
        {
            field: 'name',
            header: 'User Profile Information and Account Details',
            headerSubtext: 'Complete Name, Avatar & Join Date Information',
            type: ColumnType.AVATAR,
            renderCell: (value: AvatarColumnProps) => (
                <div
                    style={{
                        display: 'flex',
                        width: '100%',
                        gap: '12px',
                        alignItems: 'center',
                    }}
                >
                    <Avatar src={value.imageUrl} alt={value.label} />
                    <div>
                        <div style={{ fontWeight: 500, fontSize: '14px' }}>
                            {value.label}
                        </div>
                        <div style={{ fontSize: '12px', color: '#6b7280' }}>
                            Joined in {value.sublabel}
                        </div>
                    </div>
                </div>
            ),
            isSortable: true,
            minWidth: '220px',
            maxWidth: '320px',
        },
        {
            field: 'email',
            header: 'Primary Contact Information and Communication Details',
            headerSubtext: 'Email Address for Business Communications',
            type: ColumnType.TEXT,
            isSortable: true,
            isEditable: true,
            minWidth: '150px',
            maxWidth: '250px',
        },
        {
            field: 'role',
            header: 'System Access Level and Authorization Status',
            headerSubtext: 'User Role, Permissions & Security Clearance Level',
            type: ColumnType.SELECT,
            isSortable: true,
            isEditable: true,
            minWidth: '120px',
            maxWidth: '160px',
        },
        {
            field: 'department',
            header: 'Organizational Department and Business Unit Assignment',
            type: ColumnType.MULTISELECT,
            isSortable: true,
            isEditable: true,
            minWidth: '130px',
            maxWidth: '180px',
        },
        {
            field: 'gateway',
            header: 'Network Gateway and Connection Point',
            type: ColumnType.SELECT,
            isSortable: true,
            isEditable: true,
            minWidth: '120px',
            maxWidth: '160px',
        },
        {
            field: 'status',
            header: 'Current Account Status and Activity State',
            headerSubtext: 'Real-time Account Status and Operational State',
            type: ColumnType.TAG,
            renderCell: (value: TagColumnProps) => (
                <Tag
                    text={value.text}
                    variant={TagVariant.SUBTLE}
                    color={
                        value.color === 'success'
                            ? TagColor.SUCCESS
                            : value.color === 'error'
                              ? TagColor.ERROR
                              : value.color === 'warning'
                                ? TagColor.WARNING
                                : TagColor.NEUTRAL
                    }
                    size={TagSize.SM}
                />
            ),
            isSortable: true,
            minWidth: '100px',
            maxWidth: '140px',
        },
        {
            field: 'permissions',
            header: 'Detailed User Permissions and Access Rights Matrix',
            headerSubtext:
                'Comprehensive Access Rights and Security Permissions',
            type: ColumnType.REACT_ELEMENT,
            isSortable: false,
            renderCell: (value: unknown) => {
                const permissionsData = value as {
                    values: string[]
                    labels: string[]
                }
                const getPermissionColor = (permission: string): TagColor => {
                    switch (permission.toLowerCase()) {
                        case 'admin':
                            return TagColor.ERROR
                        case 'write':
                            return TagColor.WARNING
                        case 'delete':
                            return TagColor.ERROR
                        case 'read':
                            return TagColor.SUCCESS
                        default:
                            return TagColor.NEUTRAL
                    }
                }

                return (
                    <div
                        style={{
                            display: 'flex',
                            flexWrap: 'nowrap',
                            gap: '4px',
                            overflow: 'auto',
                            whiteSpace: 'nowrap',
                            minWidth: '200px',
                            maxWidth: '100%',
                            scrollbarWidth: 'thin',
                            scrollBehavior: 'smooth',
                        }}
                    >
                        {permissionsData.values.map((permission, index) => (
                            <Tag
                                key={index}
                                text={
                                    permissionsData.labels?.[index] ||
                                    permission
                                }
                                variant={TagVariant.SUBTLE}
                                color={getPermissionColor(permission)}
                                size={TagSize.SM}
                            />
                        ))}
                    </div>
                )
            },

            minWidth: '200px',
            maxWidth: '350px',
        },
        {
            field: 'revenue',
            header: 'Monthly Revenue Performance and Financial Metrics',
            headerSubtext: 'Detailed Monthly Revenue Display and Analytics',
            type: ColumnType.TEXT,
            isSortable: true,
            isEditable: false,
            minWidth: '120px',
            maxWidth: '160px',
        },
        {
            field: 'growthRate',
            header: 'Business Growth Rate and Performance Indicators',
            headerSubtext: 'Monthly Growth Percentage and Trend Analysis',
            type: ColumnType.NUMBER,
            isSortable: true,
            isEditable: true,
            minWidth: '120px',
            maxWidth: '160px',
        },
        {
            field: 'revenueAmount',
            header: 'Advanced Revenue Filter and Range Selection Tool',
            headerSubtext:
                'Interactive Slider Range Filter for Revenue Analysis',
            type: ColumnType.SLIDER,
            isSortable: true,
            isEditable: false,
            sliderConfig: {
                min: 0,
                max: 500000,
                step: 1000,
                valueType: 'number',
                prefix: '$',
                suffix: '',
                decimalPlaces: 0,
            },
            minWidth: '140px',
            maxWidth: '180px',
        },
    ]

    const [currentPage, setCurrentPage] = useState(1)
    const [pageSize, setPageSize] = useState(10)
    const [sortConfig, setSortConfig] = useState({
        field: '',
        direction: SortDirection.NONE,
    })

    // Simulate server-side API call
    const fetchServerData = async (
        searchQuery: string,
        filters: FilterRule[],
        page: number,
        size: number,
        sortField?: string,
        sortDirection?: SortDirection
    ) => {
        if (!size || size <= 0 || !Number.isInteger(size)) {
            console.warn(
                '🚫 Invalid page size in fetchServerData:',
                size,
                'aborting API call'
            )
            return
        }

        if (!page || page <= 0 || !Number.isInteger(page)) {
            console.warn(
                '🚫 Invalid page number in fetchServerData:',
                page,
                'aborting API call'
            )
            return
        }

        setIsLoading(true)

        // Simulate API delay
        await new Promise((resolve) => setTimeout(resolve, 800))

        let filteredData = [...fullDataset]

        // Apply server-side search
        if (searchQuery.trim()) {
            filteredData = filteredData.filter((row) =>
                Object.values(row).some((value) =>
                    String(value)
                        .toLowerCase()
                        .includes(searchQuery.toLowerCase())
                )
            )
        }

        filters.forEach((filter) => {
            if (filter.value && filter.value.trim()) {
                filteredData = filteredData.filter((row) => {
                    let cellValue = (row as Record<string, unknown>)[
                        filter.field as string
                    ]

                    if (
                        filter.field === 'name' &&
                        cellValue &&
                        typeof cellValue === 'object'
                    ) {
                        cellValue = (cellValue as AvatarColumnProps).label
                    } else if (
                        filter.field === 'status' &&
                        cellValue &&
                        typeof cellValue === 'object'
                    ) {
                        cellValue = (cellValue as TagColumnProps).text
                    }

                    const cellValueStr = String(cellValue).toLowerCase()
                    const filterValueStr = filter.value.toLowerCase()

                    switch (filter.operator) {
                        case 'equals':
                            return cellValueStr === filterValueStr
                        case 'contains':
                            return cellValueStr.includes(filterValueStr)
                        case 'startsWith':
                            return cellValueStr.startsWith(filterValueStr)
                        case 'endsWith':
                            return cellValueStr.endsWith(filterValueStr)
                        default:
                            return cellValueStr.includes(filterValueStr)
                    }
                })
            }
        })

        // Apply server-side sorting
        if (
            sortField &&
            sortDirection &&
            sortDirection !== SortDirection.NONE
        ) {
            filteredData.sort((a, b) => {
                let aValue = (a as Record<string, unknown>)[sortField]
                let bValue = (b as Record<string, unknown>)[sortField]

                // Handle complex object fields for sorting
                if (
                    sortField === 'name' &&
                    aValue &&
                    typeof aValue === 'object'
                ) {
                    aValue = (aValue as AvatarColumnProps).label
                    bValue = (bValue as AvatarColumnProps).label
                } else if (
                    sortField === 'status' &&
                    aValue &&
                    typeof aValue === 'object'
                ) {
                    aValue = (aValue as TagColumnProps).text
                    bValue = (bValue as TagColumnProps).text
                }

                // Convert to string for comparison if not a number
                let aCompareValue: string | number
                let bCompareValue: string | number

                if (typeof aValue !== 'number' && typeof bValue !== 'number') {
                    aCompareValue = String(aValue || '').toLowerCase()
                    bCompareValue = String(bValue || '').toLowerCase()
                } else {
                    aCompareValue = typeof aValue === 'number' ? aValue : 0
                    bCompareValue = typeof bValue === 'number' ? bValue : 0
                }

                let result = 0
                if (aCompareValue < bCompareValue) {
                    result = -1
                } else if (aCompareValue > bCompareValue) {
                    result = 1
                }

                return sortDirection === SortDirection.DESCENDING
                    ? -result
                    : result
            })
        }

        const startIndex = (page - 1) * size
        const paginatedData = filteredData.slice(startIndex, startIndex + size)

        setData(paginatedData)
        setServerState((prev) => ({
            ...prev,
            searchQuery,
            filters,
            currentPage: page,
            pageSize: size,
            totalRecords: filteredData.length,
        }))

        setIsLoading(false)

        console.log('🚀 Server API Call:', {
            searchQuery,
            filters,
            page,
            size,
            totalResults: filteredData.length,
            returnedRecords: paginatedData.length,
        })
    }

    const autoSwitchToServerMode = () => {
        if (!isServerSideMode && autoSwitchToApi) {
            console.log(
                '🔄 Auto-switching to server-side mode for advanced filtering...'
            )
            setIsServerSideMode(true)
            return true
        }
        return false
    }

    // Handle search change (both local and server-side)
    const handleSearchChange = (searchConfig: SearchConfig) => {
        console.log('🔍 Search changed:', searchConfig)

        if (isServerSideMode) {
            // Server-side: Make API call
            fetchServerData(
                searchConfig.query,
                serverState.filters,
                1,
                pageSize,
                sortConfig.field,
                sortConfig.direction
            )
        } else {
            // Local: Let DataTable handle it internally
            console.log('Local search will be handled by DataTable component')
        }
    }

    // Handle local column filter change
    const handleFilterChange = (filters: ColumnFilter[]) => {
        console.log('🔧 Local Column Filters changed:', filters)
        // Local filters are handled automatically by the DataTable component
    }

    // Handle advanced filter change (both local and server-side)
    const handleAdvancedFiltersChange = (filters: unknown[]) => {
        const typedFilters = filters as FilterRule[]
        console.log('🔧 Advanced Filters changed:', typedFilters)

        // Auto-switch to server-side if filters are applied and auto-switch is enabled
        const switched = autoSwitchToServerMode()

        if (isServerSideMode || switched) {
            // Server-side: Make API call (either already in server mode or just switched)
            fetchServerData(
                serverState.searchQuery,
                typedFilters,
                1,
                pageSize,
                sortConfig.field,
                sortConfig.direction
            )
        } else {
            // Local: Just update the server state for consistency
            setServerState((prev) => ({ ...prev, filters: typedFilters }))
            console.log(
                'Local advanced filtering will be handled by DataTable component'
            )
        }
    }

    // Handle pagination change (server-side only)
    const handlePageChange = (page: number) => {
        console.log('🔄 Page change requested:', { page, isServerSideMode })
        setCurrentPage(page)

        if (isServerSideMode) {
            // For server-side mode, fetch new data for the requested page
            console.log('📡 Fetching server data for page:', page)
            fetchServerData(
                serverState.searchQuery,
                serverState.filters,
                page,
                pageSize,
                sortConfig.field,
                sortConfig.direction
            )
        } else {
            console.log('💻 Local pagination - no server call needed')
        }
    }

    const handlePageSizeChange = (size: number) => {
        console.log('🔄 Page size change requested:', {
            size,
            currentPageSize: pageSize,
            isServerSideMode,
        })

        // Validate page size - must be a positive number
        if (!size || size <= 0 || !Number.isInteger(size)) {
            console.log('🚫 Invalid page size:', size, 'skipping operation')
            return
        }

        // Only proceed if the page size actually changed
        if (size !== pageSize) {
            setPageSize(size)
            setCurrentPage(1)

            if (isServerSideMode) {
                // For server-side mode, fetch new data with new page size
                console.log('📡 Fetching server data with new page size:', size)
                fetchServerData(
                    serverState.searchQuery,
                    serverState.filters,
                    1,
                    size,
                    sortConfig.field,
                    sortConfig.direction
                )
            } else {
                console.log('💻 Local pagination - no server call needed')
            }
        } else {
            console.log('🚫 Page size unchanged, skipping operation')
        }
    }

    // Toggle between local and server-side modes
    const toggleMode = () => {
        const newMode = !isServerSideMode
        console.log('🔀 Switching mode:', {
            from: isServerSideMode ? 'server' : 'local',
            to: newMode ? 'server' : 'local',
        })
        setIsServerSideMode(newMode)

        // Reset pagination state when switching modes
        setCurrentPage(1)

        if (newMode) {
            // Switching to server-side: Load initial server data
            console.log('📡 Loading initial server data...')
            fetchServerData('', [], 1, pageSize)
        } else {
            // Switching to local: Load smaller local dataset
            console.log('💻 Loading local dataset...')
            setData(generateLargeDataset(50))
            // Reset server state when switching to local
            setServerState({
                searchQuery: '',
                filters: [],
                currentPage: 1,
                pageSize: 10,
                totalRecords: 3000,
            })
        }
    }

    const handleSortChange = (newSortConfig: {
        field: string
        direction: SortDirection
    }) => {
        console.log(
            '🔄 Sort change requested:',
            newSortConfig,
            'Mode:',
            isServerSideMode ? 'server' : 'local'
        )
        setSortConfig(newSortConfig)

        if (isServerSideMode) {
            console.log('📡 Fetching server data with new sort:', newSortConfig)
            // Use serverState.pageSize to maintain current page size, and reset to page 1 for new sort
            setCurrentPage(1)
            fetchServerData(
                serverState.searchQuery,
                serverState.filters,
                1,
                serverState.pageSize, // Use server state page size, not local
                newSortConfig.field,
                newSortConfig.direction
            )
        } else {
            console.log('💻 Local sorting - handled by DataTable component')
        }
    }

    // Toggle auto-switch feature
    const toggleAutoSwitch = () => {
        setAutoSwitchToApi(!autoSwitchToApi)
        console.log(
            '🔧 Auto-switch to API:',
            !autoSwitchToApi ? 'enabled' : 'disabled'
        )
    }

    // Initialize server data on mount if in server mode
    useEffect(() => {
        if (isServerSideMode) {
            fetchServerData('', [], 1, pageSize)
        }
    }, [])

    // Handle row save
    const handleRowSave = (
        rowId: unknown,
        updatedRow: Record<string, unknown>
    ) => {
        setData((prevData) =>
            prevData.map((row) =>
                row.id === rowId ? { ...row, ...updatedRow } : row
            )
        )
        console.log('Row saved:', { rowId, updatedRow })
    }

    // Handle row cancel
    const handleRowCancel = (rowId: unknown) => {
        console.log('Edit cancelled for row:', rowId)
    }

    // Handle row expansion
    const handleRowExpansionChange = (
        rowId: unknown,
        isExpanded: boolean,
        rowData: Record<string, unknown>
    ) => {
        const userData = rowData as UserRow
        console.log('Row expansion changed:', { rowId, isExpanded, userData })
    }

    const isRowExpandable = (row: Record<string, unknown>) => {
        const userRow = row as UserRow
        const statusText = (userRow.status as TagColumnProps).text
        return statusText === 'Active' || userRow.role === 'Admin'
    }

    const renderExpandedRow = ({
        row,
        index,
        toggleExpansion,
    }: {
        row: Record<string, unknown>
        index: number
        isExpanded: boolean
        toggleExpansion: () => void
    }) => {
        const userRow = row as UserRow

        const getActivityData = (user: UserRow) => {
            const statusText = (user.status as TagColumnProps).text
            const activities = [
                `Last login: ${statusText === 'Active' ? '2 hours ago' : '1 week ago'}`,
                `Profile updated: ${user.role === 'Admin' ? '1 day ago' : '3 days ago'}`,
                `Password changed: ${user.gateway === 'Gateway A' ? '1 week ago' : '2 weeks ago'}`,
                `Role assigned: ${user.joinDate}`,
            ]
            return activities
        }

        const getSystemMetrics = (user: UserRow) => {
            return {
                loginCount: user.id * 12 + Math.floor(Math.random() * 50),
                lastIP: `192.168.1.${user.id % 255}`,
                sessionDuration: `${Math.floor(user.id / 10) + 1}h ${user.id % 60}m`,
                dataUsage: `${(user.id * 0.5).toFixed(1)} GB`,
            }
        }

        const activities = getActivityData(userRow)
        const metrics = getSystemMetrics(userRow)

        return (
            <div
                style={{
                    padding: '20px',
                    backgroundColor:
                        (userRow.status as TagColumnProps).text === 'Active'
                            ? '#f0f9ff'
                            : '#fef2f2',
                    borderRadius: '8px',
                    margin: '8px 0',
                    border: `1px solid ${(userRow.status as TagColumnProps).text === 'Active' ? '#bfdbfe' : '#fecaca'}`,
                }}
            >
                <div
                    style={{
                        display: 'flex',
                        justifyContent: 'space-between',
                        alignItems: 'center',
                        marginBottom: '16px',
                    }}
                >
                    <h4
                        style={{
                            margin: '0',
                            fontSize: '18px',
                            fontWeight: 600,
                            color: '#1f2937',
                        }}
                    >
                        Detailed Profile:{' '}
                        {(userRow.name as AvatarColumnProps).label} (Row #
                        {index + 1})
                    </h4>
                    <button
                        onClick={toggleExpansion}
                        style={{
                            padding: '6px 12px',
                            backgroundColor: '#3b82f6',
                            color: 'white',
                            border: 'none',
                            borderRadius: '4px',
                            cursor: 'pointer',
                            fontSize: '12px',
                        }}
                    >
                        Collapse
                    </button>
                </div>

                <div
                    style={{
                        display: 'grid',
                        gridTemplateColumns:
                            'repeat(auto-fit, minmax(250px, 1fr))',
                        gap: '20px',
                        marginBottom: '20px',
                    }}
                >
                    <div
                        style={{
                            padding: '16px',
                            backgroundColor: 'white',
                            borderRadius: '6px',
                            border: '1px solid #e5e7eb',
                        }}
                    >
                        <strong
                            style={{
                                color: '#6b7280',
                                fontSize: '12px',
                                textTransform: 'uppercase',
                            }}
                        >
                            User Information
                        </strong>
                        <div style={{ fontSize: '14px', marginTop: '8px' }}>
                            <div>
                                <strong>ID:</strong> #
                                {userRow.id.toString().padStart(4, '0')}
                            </div>
                            <div>
                                <strong>Email:</strong> {userRow.email}
                            </div>
                            <div>
                                <strong>Contact:</strong> {userRow.contact}
                            </div>
                            <div>
                                <strong>Department:</strong>{' '}
                                {userRow.department}
                            </div>
                            <div>
                                <strong>Status:</strong>
                                <span
                                    style={{
                                        color:
                                            (userRow.status as TagColumnProps)
                                                .text === 'Active'
                                                ? '#059669'
                                                : '#dc2626',
                                        fontWeight: 'bold',
                                        marginLeft: '4px',
                                    }}
                                >
                                    {(userRow.status as TagColumnProps).text}
                                </span>
                            </div>
                        </div>
                    </div>

                    <div
                        style={{
                            padding: '16px',
                            backgroundColor: 'white',
                            borderRadius: '6px',
                            border: '1px solid #e5e7eb',
                        }}
                    >
                        <strong
                            style={{
                                color: '#6b7280',
                                fontSize: '12px',
                                textTransform: 'uppercase',
                            }}
                        >
                            System Access
                        </strong>
                        <div style={{ fontSize: '14px', marginTop: '8px' }}>
                            <div>
                                <strong>Role:</strong> {userRow.role}
                            </div>
                            <div>
                                <strong>Gateway:</strong> {userRow.gateway}
                            </div>
                            <div>
                                <strong>User Number:</strong> {userRow.number}
                            </div>
                            <div>
                                <strong>Member Since:</strong>{' '}
                                {userRow.joinDate}
                            </div>
                        </div>
                    </div>

                    <div
                        style={{
                            padding: '16px',
                            backgroundColor: 'white',
                            borderRadius: '6px',
                            border: '1px solid #e5e7eb',
                        }}
                    >
                        <strong
                            style={{
                                color: '#6b7280',
                                fontSize: '12px',
                                textTransform: 'uppercase',
                            }}
                        >
                            Usage Metrics
                        </strong>
                        <div style={{ fontSize: '14px', marginTop: '8px' }}>
                            <div>
                                <strong>Login Count:</strong>{' '}
                                {metrics.loginCount}
                            </div>
                            <div>
                                <strong>Last IP:</strong> {metrics.lastIP}
                            </div>
                            <div>
                                <strong>Session Duration:</strong>{' '}
                                {metrics.sessionDuration}
                            </div>
                            <div>
                                <strong>Data Usage:</strong> {metrics.dataUsage}
                            </div>
                        </div>
                    </div>
                </div>

                <div
                    style={{
                        padding: '16px',
                        backgroundColor: 'white',
                        borderRadius: '6px',
                        border: '1px solid #e5e7eb',
                    }}
                >
                    <strong
                        style={{
                            color: '#6b7280',
                            fontSize: '12px',
                            textTransform: 'uppercase',
                        }}
                    >
                        Recent Activity Timeline
                    </strong>
                    <div style={{ fontSize: '14px', marginTop: '12px' }}>
                        {activities.map((activity, idx) => (
                            <div
                                key={idx}
                                style={{
                                    padding: '8px 0',
                                    borderBottom:
                                        idx < activities.length - 1
                                            ? '1px solid #f3f4f6'
                                            : 'none',
                                    color: '#4b5563',
                                }}
                            >
                                • {activity}
                            </div>
                        ))}
                    </div>
                </div>

                {userRow.role === 'Admin' && (
                    <div
                        style={{
                            marginTop: '16px',
                            padding: '12px',
                            backgroundColor: '#fef3c7',
                            borderRadius: '6px',
                            border: '1px solid #f59e0b',
                        }}
                    >
                        <strong
                            style={{
                                color: '#92400e',
                                fontSize: '12px',
                                textTransform: 'uppercase',
                            }}
                        >
                            Admin Privileges
                        </strong>
                        <div
                            style={{
                                fontSize: '14px',
                                marginTop: '8px',
                                color: '#92400e',
                            }}
                        >
                            This user has administrative access to system
                            settings, user management, and security
                            configurations.
                        </div>
                    </div>
                )}
            </div>
        )
    }

    const handleRefreshData = () => {
        if (isServerSideMode) {
            fetchServerData(
                serverState.searchQuery,
                serverState.filters,
                currentPage,
                pageSize
            )
        } else {
            setData(generateLargeDataset(50))
        }
        console.log('Data refreshed')
    }

    // Example: How to apply row colors based on data conditions (delta values)
    // Users can implement their own logic here based on any row data
    const getRowStyle = (
        row: Record<string, unknown>,
        index: number
    ): React.CSSProperties => {
        const userData = row as UserRow
        const statusText = (userData.status as TagColumnProps).text

        // Priority 1: Critical status - Suspended users (highest priority)
        if (statusText === 'Suspended') {
            return {
                backgroundColor: '#fef2f2', // Light red background
                borderLeft: '4px solid #dc2626', // Red left border for emphasis
                color: '#7f1d1d', // Darker red text for better contrast
            }
        }

        // Priority 2: Administrative roles - Admin users
        if (userData.role === 'Admin') {
            return {
                backgroundColor: '#f0f9ff', // Light blue background
                borderLeft: '4px solid #2563eb', // Blue left border
                fontWeight: '500', // Slightly bolder text for admins
            }
        }

        // Priority 3: Recently joined users - New members (2023+)
        const joinYear = parseInt(userData.joinDate.split(' ')[1] || '2020')
        if (joinYear >= 2023) {
            return {
                backgroundColor: '#f0fdf4', // Light green background
                borderLeft: '4px solid #16a34a', // Green left border
            }
        }

        // Priority 4: Alternating row colors for better readability
        if (index % 2 === 0) {
            return {
                backgroundColor: '#fafafa', // Very light gray for even rows
            }
        }

        // Default: No special styling
        return {}
    }

    // Handle row click
    const handleRowClick = (row: Record<string, unknown>, index: number) => {
        const userData = row as UserRow
        const userName = (userData.name as AvatarColumnProps).label
        console.log(`🖱️ Row clicked:`, {
            user: userName,
            email: userData.email,
            role: userData.role,
            index,
        })

        // Example: Show an alert or navigate to user profile
        alert(
            `Clicked on user: ${userName}\nEmail: ${userData.email}\nRole: ${userData.role}\n\nYou can implement navigation or other actions here.`
        )
    }

    // Handle row selection change
<<<<<<< HEAD
    // IMPORTANT: rowData contains RAW data from the original data prop (API response)
    // NOT the processed/filtered/formatted data displayed in the table
    // This means you get ALL fields from your API, even if they're not displayed in table columns
=======
    // IMPORTANT: rowData now contains the RAW data from the original data array (API response)
    // NOT the processed/filtered/formatted data displayed in the table
    //
    // This means:
    // - You get the exact data structure from your API
    // - All original fields are available, even if not displayed in columns
    // - Data hasn't been transformed by filters, sorting, or formatting
    // - Perfect for API operations like updates, deletes, or exports
>>>>>>> 506852f5
    const handleRowSelectionChange = (
        selectedRowIds: string[],
        isSelected: boolean,
        rowId: string,
        rowData: Record<string, unknown>
    ) => {
        const userData = rowData as UserRow
        const userName = (userData.name as AvatarColumnProps).label

        console.log('🔄 Row selection changed:', {
            action: isSelected ? 'SELECTED' : 'DESELECTED',
            rowId,
            userName,
            email: userData.email,
            role: userData.role,
            totalSelectedCount: selectedRowIds.length,
            allSelectedRowIds: selectedRowIds,
        })

<<<<<<< HEAD
        // rowData contains ALL fields from API response, not just displayed columns
        // Example: If your API returns 10 fields but table shows only 5 columns,
        // rowData will have all 10 fields here
        console.log('📦 Raw API data (all fields):', rowData)
        console.log('📋 Available fields:', Object.keys(rowData))

=======
        // rowData is the RAW data from the API (original data prop)
        // This ensures you have access to all original fields, not just what's displayed
        // Example: If your API returns additional fields like 'internalId', 'createdAt', etc.
        // they will be available here even if not shown in the table columns
        console.log('📦 Raw data from API:', rowData)
>>>>>>> 506852f5
        console.log(
            `📋 ${isSelected ? 'Selected' : 'Deselected'} user: ${userName} (ID: ${rowId})`
        )
        console.log(`📊 Total selected rows: ${selectedRowIds.length}`)

        // Example: Use raw data for API operations
        // if (isSelected) {
<<<<<<< HEAD
        //     // You have access to ALL API fields here, even if not displayed
        //     api.selectUser(rowData.id, rowData) // rowData has all 10 fields
=======
        //     // Send to API with raw data
        //     api.selectUser(rowData.id, rowData)
>>>>>>> 506852f5
        // }
    }

    return (
        <div>
            {/* Mode Toggle and Controls */}
            <div
                style={{
                    marginBottom: '20px',
                    padding: '16px',
                    backgroundColor: '#f8fafc',
                    borderRadius: '8px',
                    border: '1px solid #e2e8f0',
                }}
            >
                <div
                    style={{
                        display: 'flex',
                        alignItems: 'center',
                        justifyContent: 'space-between',
                        marginBottom: '12px',
                        overflow: 'scroll',
                    }}
                >
                    <div>
                        <h3
                            style={{
                                margin: '0 0 8px 0',
                                fontSize: '16px',
                                fontWeight: 600,
                            }}
                        >
                            Demo Mode:{' '}
                            {isServerSideMode ? 'Server-Side' : 'Local'} Search
                            & Filtering
                        </h3>
                        <p
                            style={{
                                margin: 0,
                                fontSize: '14px',
                                color: '#6b7280',
                            }}
                        >
                            {isServerSideMode
                                ? `🚀 Server-side mode: Simulating 3,000 records with API calls for search/filter/sorting. Currently showing ${data.length} records.`
                                : `💻 Local mode: All operations handled client-side with ${data.length} records. Both column filters and advanced filters work locally.`}
                            <span style={{ marginLeft: '8px' }}>
                                {columnFreeze > 0 ? (
                                    <>
                                        📌 Currently freezing the first{' '}
                                        {columnFreeze} data column
                                        {columnFreeze !== 1 ? 's' : ''} +
                                        checkbox/expansion columns.
                                    </>
                                ) : (
                                    <>
                                        🔄 All columns are scrollable (no
                                        columns frozen).
                                    </>
                                )}
                            </span>
                            <br />
                            <strong>🎯 TOOLTIP DEMO:</strong> Both column
                            headers and text-based cell content with long names
                            are automatically truncated and show tooltips on
                            hover. Try hovering over the column headers and text
                            cells (like email addresses, revenue, growth rate)
                            to see the full text in a tooltip! Visual elements
                            like avatars and tags don't show tooltips as they're
                            not text-based content.
                            <br />
                            <strong>🎯 BULK ACTIONS DEMO:</strong> Enable row
                            selection to see the new bulk actions bar with React
                            elements (icons)! The bulk actions include Export,
                            Send Email, Archive, Share, Add to Favorites, and
                            Delete - each with beautiful leading icons and some
                            with trailing icons. Select rows to activate the
                            bulk action bar and try the different action
                            buttons.
                        </p>
                    </div>
                    <div style={{ display: 'flex', gap: '8px' }}>
                        <div
                            style={{
                                display: 'flex',
                                alignItems: 'center',
                                gap: '12px',
                                fontSize: '14px',
                            }}
                        >
                            <div
                                style={{
                                    display: 'flex',
                                    alignItems: 'center',
                                    gap: '8px',
                                }}
                            >
                                <label htmlFor="column-freeze">
                                    Freeze Columns:
                                </label>
                                <select
                                    id="column-freeze"
                                    value={columnFreeze}
                                    onChange={(e) =>
                                        setColumnFreeze(
                                            parseInt(e.target.value)
                                        )
                                    }
                                    style={{
                                        padding: '4px 8px',
                                        borderRadius: '4px',
                                        border: '1px solid #d1d5db',
                                        fontSize: '14px',
                                    }}
                                >
                                    <option value={0}>None</option>
                                    <option value={1}>First 1</option>
                                    <option value={2}>First 2</option>
                                    <option value={3}>First 3</option>
                                    <option value={4}>First 4</option>
                                    <option value={5}>First 5</option>
                                </select>
                            </div>
                            <div
                                style={{
                                    display: 'flex',
                                    alignItems: 'center',
                                    gap: '8px',
                                }}
                            >
                                <label>
                                    <input
                                        type="checkbox"
                                        checked={enableRowSelection}
                                        onChange={(e) =>
                                            setEnableRowSelection(
                                                e.target.checked
                                            )
                                        }
                                        style={{ marginRight: '4px' }}
                                    />
                                    Row Selection
                                </label>
                            </div>
                            <div
                                style={{
                                    display: 'flex',
                                    alignItems: 'center',
                                    gap: '8px',
                                }}
                            >
                                <label>
                                    <input
                                        type="checkbox"
                                        checked={enableColumnManager}
                                        onChange={(e) =>
                                            setEnableColumnManager(
                                                e.target.checked
                                            )
                                        }
                                        style={{ marginRight: '4px' }}
                                    />
                                    Column Manager
                                </label>
                            </div>
                            <div
                                style={{
                                    display: 'flex',
                                    alignItems: 'center',
                                    gap: '8px',
                                }}
                            >
                                <label>
                                    <input
                                        type="checkbox"
                                        checked={showSettings}
                                        onChange={(e) =>
                                            setShowSettings(e.target.checked)
                                        }
                                        style={{ marginRight: '4px' }}
                                    />
                                    Show Settings
                                </label>
                            </div>
                        </div>
                        <Button
                            text={`Auto API Switch: ${autoSwitchToApi ? 'ON' : 'OFF'}`}
                            buttonType={
                                autoSwitchToApi
                                    ? ButtonType.PRIMARY
                                    : ButtonType.SECONDARY
                            }
                            leadingIcon={<Zap size={16} />}
                            size={ButtonSize.SMALL}
                            onClick={toggleAutoSwitch}
                            disabled={isServerSideMode}
                        />
                        <Button
                            text={`Switch to ${isServerSideMode ? 'Local' : 'Server-Side'}`}
                            buttonType={
                                isServerSideMode
                                    ? ButtonType.PRIMARY
                                    : ButtonType.SECONDARY
                            }
                            leadingIcon={
                                isServerSideMode ? (
                                    <Server size={16} />
                                ) : (
                                    <Database size={16} />
                                )
                            }
                            size={ButtonSize.SMALL}
                            onClick={toggleMode}
                            disabled={isLoading}
                        />
                    </div>
                </div>

                {/* Auto-switch explanation */}
                {!isServerSideMode && (
                    <div
                        style={{
                            marginTop: '12px',
                            padding: '12px',
                            backgroundColor: autoSwitchToApi
                                ? '#e0f2fe'
                                : '#fef3c7',
                            borderRadius: '6px',
                            fontSize: '12px',
                        }}
                    >
                        <strong>🔧 Auto API Switch:</strong>{' '}
                        {autoSwitchToApi
                            ? 'When you use Advanced Filters, the table will automatically switch to server-side mode to handle API calls.'
                            : 'Advanced Filters will work locally only. Toggle this to enable automatic API switching.'}
                    </div>
                )}

                {isServerSideMode && (
                    <div
                        style={{
                            marginTop: '12px',
                            padding: '12px',
                            backgroundColor: '#e0f2fe',
                            borderRadius: '6px',
                            fontSize: '12px',
                        }}
                    >
                        <strong>Server State:</strong> Query: "
                        {serverState.searchQuery || 'none'}", Filters:{' '}
                        {serverState.filters.length}, Page:{' '}
                        {serverState.currentPage}, Total:{' '}
                        {serverState.totalRecords} records
                        {isLoading && (
                            <span
                                style={{ color: '#0369a1', marginLeft: '8px' }}
                            >
                                ⏳ Loading...
                            </span>
                        )}
                    </div>
                )}
            </div>

            {/* 
                User Management Table - Demonstrating New Features:
                
                1. showExport: Set to false to hide the default Export button in BulkActionBar.
                   When false, only customActions will be shown. Defaults to true.
                
                2. onRowSelectionChange: Now receives RAW data from the original data array (API response),
                   not the processed/filtered/formatted data displayed in the table.
                   This ensures you have access to all original fields for API operations.
            */}
            <DataTable
                data={data}
                columns={
                    columns as unknown as ColumnDefinition<
                        Record<string, unknown>
                    >[]
                }
                idField="id"
                title="User Management"
                columnManagerPrimaryAction={{
                    text: 'Applied',
                    onClick: (selectedColumns) => {
                        console.log(
                            'Applied with selected columns:',
                            selectedColumns
                        )
                        alert(
                            `Applied column changes!\n\nSelected columns: ${selectedColumns.join(', ')}`
                        )
                    },
                }}
                columnManagerSecondaryAction={{
                    text: 'Reset',
                    onClick: () => {
                        console.log('Reset')
                    },
                }}
                description=""
                isHoverable
                enableSearch
                searchPlaceholder={`Search users... ${isServerSideMode ? '(server-side)' : '(local)'}`}
                enableFiltering={true}
                enableAdvancedFilter
                advancedFilterComponent={AdvancedFilterComponent}
                advancedFilters={serverState.filters}
                enableColumnReordering={true}
                onColumnReorder={(newColumns) => {
                    console.log('🔄 Columns reordered:', newColumns)
                }}
                columnFreeze={columnFreeze}
                enableInlineEdit
                enableRowExpansion
                enableRowSelection={enableRowSelection}
                enableColumnManager={enableColumnManager}
                columnManagerMaxSelections={9}
                columnManagerAlwaysSelected={['name', 'email']}
                showSettings={showSettings}
                renderExpandedRow={renderExpandedRow}
                isRowExpandable={isRowExpandable}
                serverSideSearch={isServerSideMode}
                serverSideFiltering={isServerSideMode}
                serverSidePagination={isServerSideMode}
                isLoading={isLoading}
                pagination={{
                    currentPage: isServerSideMode
                        ? serverState.currentPage
                        : currentPage,
                    pageSize: isServerSideMode
                        ? serverState.pageSize
                        : pageSize,
                    totalRows: isServerSideMode
                        ? serverState.totalRecords
                        : data.length,
                    pageSizeOptions: [5, 10, 25, 50],
                }}
                onPageChange={handlePageChange}
                onPageSizeChange={handlePageSizeChange}
                defaultSort={sortConfig}
                onSortChange={handleSortChange}
                onSearchChange={handleSearchChange}
                onFilterChange={handleFilterChange}
                onAdvancedFiltersChange={handleAdvancedFiltersChange}
                onRowSave={handleRowSave}
                onRowCancel={handleRowCancel}
                onRowExpansionChange={handleRowExpansionChange}
                onRowClick={handleRowClick}
                onRowSelectionChange={handleRowSelectionChange}
                bulkActions={{
                    showSelectAll: true,
                    showDeselectAll: true,
                    // Set to false to hide the default Export button in BulkActionBar
                    // When false, only customActions will be shown
                    showExport: false,
                    onSelectAll: () => {
                        console.log('🔄 Select All clicked')
                        // Select all rows on current page
                        const newSelectedRows: Record<string, boolean> = {}
                        data.forEach((row) => {
                            const rowId = String(row.id)
                            newSelectedRows[rowId] = true
                        })
                        // This would be handled by the DataTable internally, this is just for demo logging
                        alert('Selected all rows on current page!')
                    },
                    onDeselectAll: () => {
                        console.log('🔄 Deselect All clicked')
                        alert('Deselected all rows!')
                    },
                    customActions: (
                        <>
                            <Button
                                key="download"
                                text="Download"
                                buttonType={ButtonType.PRIMARY}
                                size={ButtonSize.SMALL}
                                leadingIcon={<Download size={16} />}
                                onClick={() => {
                                    const selectedRowIds = Object.entries({}) // Get actual selected rows
                                        .filter(([, selected]) => selected)
                                        .map(([rowId]) => rowId)
                                    console.log(
                                        '📥 Download clicked with selected rows:',
                                        selectedRowIds
                                    )
                                    alert(
                                        `Downloading selected users to CSV format.`
                                    )
                                }}
                            />
                            <Button
                                key="send-email"
                                text="Send Email"
                                buttonType={ButtonType.SECONDARY}
                                size={ButtonSize.SMALL}
                                leadingIcon={<Calendar size={16} />}
                                onClick={() => {
                                    console.log('📧 Send Email clicked')
                                    alert('Sending email to selected users!')
                                }}
                            />
                            <Button
                                key="archive"
                                text="Archive"
                                buttonType={ButtonType.SECONDARY}
                                size={ButtonSize.SMALL}
                                leadingIcon={<Package size={16} />}
                                onClick={() => {
                                    console.log('📦 Archive clicked')
                                    alert('Archiving selected users!')
                                }}
                            />
                            <Button
                                key="delete"
                                text="Delete"
                                buttonType={ButtonType.DANGER}
                                size={ButtonSize.SMALL}
                                leadingIcon={<Trash2 size={16} />}
                                onClick={() => {
                                    console.log('🗑️ Delete clicked')
                                    if (
                                        confirm(
                                            'Are you sure you want to delete the selected users?'
                                        )
                                    ) {
                                        alert('Deleted selected users!')
                                    }
                                }}
                            />
                        </>
                    ),
                }}
                headerSlot1={
                    <Button
                        text={isLoading ? 'Loading...' : 'Refresh'}
                        buttonType={ButtonType.SECONDARY}
                        leadingIcon={<RefreshCw size={16} />}
                        size={ButtonSize.SMALL}
                        onClick={handleRefreshData}
                        disabled={isLoading}
                    />
                }
                headerSlot2={
                    <Button
                        text="Action"
                        buttonType={ButtonType.DANGER}
                        leadingIcon={<CircleX size={16} />}
                        size={ButtonSize.SMALL}
                        onClick={handleRefreshData}
                    />
                }
                rowActions={{
                    showEditAction: true, // Show edit actions alongside custom actions
                    slot1: {
                        id: 'view-profile',
                        text: 'View Profile',
                        buttonType: ButtonType.SECONDARY,
                        size: ButtonSize.SMALL,
                        leadingIcon: <Monitor size={16} />,
                        onClick: (row, index) => {
                            const userData = row as UserRow
                            const userName = (
                                userData.name as AvatarColumnProps
                            ).label
                            alert(
                                `Viewing profile for: ${userName} (Row ${index + 1})`
                            )
                        },
                    },
                    slot2: {
                        id: 'delete-user',
                        text: 'Delete User',
                        buttonType: ButtonType.DANGER,
                        size: ButtonSize.SMALL,
                        leadingIcon: <CircleX size={16} />,
                        disabled: (row) => {
                            const userData = row as UserRow
                            return userData.role === 'Admin' // Don't allow deleting admins
                        },
                        onClick: (row, index) => {
                            const userData = row as UserRow
                            const userName = (
                                userData.name as AvatarColumnProps
                            ).label
                            if (
                                confirm(
                                    `Are you sure you want to delete ${userName}?`
                                )
                            ) {
                                alert(
                                    `Deleted user: ${userName} (Row ${index + 1})`
                                )
                            }
                        },
                    },
                }}
                getRowStyle={getRowStyle}
            />

            <SimpleDataTableExample />

            {/* Table Body Height Control Demo */}
            <div style={{ marginTop: '40px' }}>
                <div
                    style={{
                        marginBottom: '20px',
                        padding: '16px',
                        backgroundColor: '#f0f4ff',
                        borderRadius: '8px',
                        border: '1px solid #c7d2fe',
                    }}
                >
                    <h3
                        style={{
                            margin: '0 0 8px 0',
                            fontSize: '18px',
                            fontWeight: 600,
                            color: '#3730a3',
                        }}
                    >
                        📏 Table Body Height Control Demo
                    </h3>
                    <p
                        style={{
                            margin: 0,
                            fontSize: '14px',
                            color: '#312e81',
                        }}
                    >
                        🎯 <strong>NEW FEATURE:</strong> Control the height of
                        the table body (where rows are displayed) using the{' '}
                        <code>tableBodyHeight</code> property. This creates a
                        fixed-height table with scrollable content, perfect for
                        dashboard layouts or when you need consistent table
                        dimensions. The table below has a fixed height of{' '}
                        <strong>400px</strong> - try scrolling within the table
                        body!
                    </p>
                </div>

                <DataTable
                    data={data.slice(0, 20)} // Show more rows to demonstrate scrolling
                    columns={
                        columns.slice(0, 5) as unknown as ColumnDefinition<
                            Record<string, unknown>
                        >[]
                    } // Show fewer columns for demo
                    idField="id"
                    title="Fixed Height Table (400px)"
                    description="This table has a fixed body height with scrollable content"
                    enableSearch={true}
                    enableFiltering={true}
                    enableAdvancedFilter={false}
                    enableInlineEdit={false}
                    enableRowExpansion={false}
                    enableRowSelection={true}
                    enableColumnManager={false}
                    showSettings={false}
                    columnFreeze={0}
                    tableBodyHeight={200} // Fixed height of 400px
                    pagination={{
                        currentPage: 1,
                        pageSize: 50, // Show more rows to demonstrate scrolling
                        totalRows: 20,
                        pageSizeOptions: [20, 50, 100],
                    }}
                    onRowSelectionChange={handleRowSelectionChange}
                    bulkActions={{
                        // showExport defaults to true - Export button will be shown
                        // Set to false to hide it and only show customActions
                        showExport: true,
                    }}
                    headerSlot1={
                        <Button
                            text="Settings"
                            buttonType={ButtonType.SECONDARY}
                            leadingIcon={<Settings size={16} />}
                            size={ButtonSize.SMALL}
                            onClick={() => console.log('Settings clicked')}
                        />
                    }
                    headerSlot2={
                        <Button
                            text="Add User"
                            buttonType={ButtonType.PRIMARY}
                            leadingIcon={<Package size={16} />}
                            size={ButtonSize.SMALL}
                            onClick={() => console.log('Add User clicked')}
                        />
                    }
                />

                {/* Height with CSS units demo */}
                <div style={{ marginTop: '30px' }}>
                    <div
                        style={{
                            marginBottom: '20px',
                            padding: '16px',
                            backgroundColor: '#fef3c7',
                            borderRadius: '8px',
                            border: '1px solid #f59e0b',
                        }}
                    >
                        <h4
                            style={{
                                margin: '0 0 8px 0',
                                fontSize: '16px',
                                fontWeight: 600,
                                color: '#92400e',
                            }}
                        >
                            📐 CSS Units Support Demo
                        </h4>
                        <p
                            style={{
                                margin: 0,
                                fontSize: '14px',
                                color: '#92400e',
                            }}
                        >
                            The <code>tableBodyHeight</code> property supports
                            both numbers (pixels) and CSS strings. This table
                            uses <strong>"50vh"</strong> (50% of viewport
                            height) to create a responsive height that adapts to
                            the browser window size.
                        </p>
                    </div>

                    <DataTable
                        data={data.slice(0, 15)}
                        columns={
                            columns.slice(0, 4) as unknown as ColumnDefinition<
                                Record<string, unknown>
                            >[]
                        }
                        idField="id"
                        title="Responsive Height Table (50vh)"
                        description="This table uses viewport height units for responsive sizing"
                        enableSearch={true}
                        enableFiltering={false}
                        enableAdvancedFilter={false}
                        enableInlineEdit={false}
                        enableRowExpansion={false}
                        enableRowSelection={false}
                        enableColumnManager={false}
                        showSettings={false}
                        columnFreeze={0}
                        tableBodyHeight="50vh" // 50% of viewport height
                        pagination={{
                            currentPage: 1,
                            pageSize: 50,
                            totalRows: 15,
                            pageSizeOptions: [15, 30, 50],
                        }}
                    />
                </div>
            </div>

            <EmptyDataTableExamples />

            <SkeletonLoadingDemo />
        </div>
    )
}

// Skeleton Loading Demo Component
const SkeletonLoadingDemo = () => {
    const [globalSkeletonLoading, setGlobalSkeletonLoading] = useState(false)
    const [skeletonVariant, setSkeletonVariant] = useState<'pulse' | 'wave'>(
        'pulse'
    )
    const [simulateApiCall, setSimulateApiCall] = useState(false)
    const [loadingRowIds, setLoadingRowIds] = useState<Set<number>>(new Set())

    type DemoRow = {
        id: number
        name: AvatarColumnProps
        email: string
        role: string
        status: TagColumnProps
        department: string
    }

    const demoData: DemoRow[] = [
        {
            id: 1,
            name: {
                label: 'Alice Johnson',
                sublabel: 'Joined March 2023',
                imageUrl: 'https://randomuser.me/api/portraits/women/1.jpg',
            },
            email: 'alice.johnson@example.com',
            role: 'Admin',
            status: {
                text: 'Active',
                variant: 'subtle' as const,
                color: 'success' as const,
                size: 'sm' as const,
            },
            department: 'Engineering',
        },
        {
            id: 2,
            name: {
                label: 'Bob Smith',
                sublabel: 'Joined June 2023',
                imageUrl: 'https://randomuser.me/api/portraits/men/2.jpg',
            },
            email: 'bob.smith@example.com',
            role: 'Developer',
            status: {
                text: 'Active',
                variant: 'subtle' as const,
                color: 'success' as const,
                size: 'sm' as const,
            },
            department: 'Engineering',
        },
        {
            id: 3,
            name: {
                label: 'Carol Williams',
                sublabel: 'Joined September 2023',
                imageUrl: 'https://randomuser.me/api/portraits/women/3.jpg',
            },
            email: 'carol.williams@example.com',
            role: 'Designer',
            status: {
                text: 'Pending',
                variant: 'subtle' as const,
                color: 'warning' as const,
                size: 'sm' as const,
            },
            department: 'Design',
        },
        {
            id: 4,
            name: {
                label: 'David Brown',
                sublabel: 'Joined December 2023',
                imageUrl: 'https://randomuser.me/api/portraits/men/4.jpg',
            },
            email: 'david.brown@example.com',
            role: 'Manager',
            status: {
                text: 'Active',
                variant: 'subtle' as const,
                color: 'success' as const,
                size: 'sm' as const,
            },
            department: 'Marketing',
        },
        {
            id: 5,
            name: {
                label: 'Emma Davis',
                sublabel: 'Joined January 2024',
                imageUrl: 'https://randomuser.me/api/portraits/women/5.jpg',
            },
            email: 'emma.davis@example.com',
            role: 'Developer',
            status: {
                text: 'Inactive',
                variant: 'subtle' as const,
                color: 'error' as const,
                size: 'sm' as const,
            },
            department: 'Engineering',
        },
    ]

    const demoColumns: ColumnDefinition<DemoRow>[] = [
        {
            field: 'name',
            header: 'User',
            type: ColumnType.AVATAR,
            renderCell: (value: AvatarColumnProps) => (
                <div
                    style={{
                        display: 'flex',
                        gap: '12px',
                        alignItems: 'center',
                    }}
                >
                    <Avatar src={value.imageUrl} alt={value.label} />
                    <div>
                        <div style={{ fontWeight: 500, fontSize: '14px' }}>
                            {value.label}
                        </div>
                        <div style={{ fontSize: '12px', color: '#6b7280' }}>
                            {value.sublabel}
                        </div>
                    </div>
                </div>
            ),
            isSortable: true,
            minWidth: '200px',
            maxWidth: '300px',
            // This column always shows skeleton when ANY loading is active
            showSkeleton: undefined,
            skeletonVariant: 'pulse',
        },
        {
            field: 'email',
            header: 'Email',
            type: ColumnType.TEXT,
            isSortable: true,
            isEditable: true,
            minWidth: '200px',
            maxWidth: '300px',
        },
        {
            field: 'role',
            header: 'Role (Wave Animation)',
            type: ColumnType.TEXT,
            isSortable: true,
            isEditable: true,
            minWidth: '120px',
            maxWidth: '160px',
            // This column uses wave variant
            showSkeleton: undefined,
            skeletonVariant: 'wave',
        },
        {
            field: 'status',
            header: 'Status',
            type: ColumnType.TAG,
            renderCell: (value: TagColumnProps) => (
                <Tag
                    text={value.text}
                    variant={TagVariant.SUBTLE}
                    color={
                        value.color === 'success'
                            ? TagColor.SUCCESS
                            : value.color === 'error'
                              ? TagColor.ERROR
                              : value.color === 'warning'
                                ? TagColor.WARNING
                                : TagColor.NEUTRAL
                    }
                    size={TagSize.SM}
                />
            ),
            isSortable: true,
            minWidth: '100px',
            maxWidth: '140px',
        },
        {
            field: 'department',
            header: 'Department',
            type: ColumnType.TEXT,
            isSortable: true,
            isEditable: true,
            minWidth: '130px',
            maxWidth: '180px',
        },
    ]

    const handleSimulateApiCall = () => {
        setSimulateApiCall(true)
        setTimeout(() => {
            setSimulateApiCall(false)
        }, 2000)
    }

    const handleSimulateRowUpdate = (rowId: number) => {
        setLoadingRowIds((prev) => new Set(prev).add(rowId))
        setTimeout(() => {
            setLoadingRowIds((prev) => {
                const newSet = new Set(prev)
                newSet.delete(rowId)
                return newSet
            })
        }, 1500)
    }

    const isRowLoading = (row: Record<string, unknown>) => {
        const demoRow = row as DemoRow
        return loadingRowIds.has(demoRow.id)
    }

    return (
        <div style={{ marginTop: '40px' }}>
            <div
                style={{
                    marginBottom: '20px',
                    padding: '16px',
                    backgroundColor: '#f0f9ff',
                    borderRadius: '8px',
                    border: '1px solid #bae6fd',
                }}
            >
                <h3
                    style={{
                        margin: '0 0 8px 0',
                        fontSize: '18px',
                        fontWeight: 600,
                        color: '#0369a1',
                    }}
                >
                    ⚡ Skeleton Loading States Demo
                </h3>
                <p
                    style={{
                        margin: 0,
                        fontSize: '14px',
                        color: '#075985',
                    }}
                >
                    🎯 <strong>NEW FEATURE:</strong> The DataTable now supports
                    granular skeleton loading control similar to the Tabs
                    component!
                    <br />
                    <br />
                    <strong>Features demonstrated:</strong>
                    <br />• <strong>Global skeleton loading</strong> - Toggle to
                    show skeleton for all cells (including checkboxes and
                    expansion buttons)
                    <br />• <strong>Per-column animation</strong> - "Role"
                    column uses wave animation, others use pulse
                    <br />• <strong>Per-row loading</strong> - Click "Update
                    Row" buttons to simulate individual row updates
                    <br />• <strong>API call simulation</strong> - Simulate a
                    2-second API call; shows "Loading data..." instead of "No
                    data" when loading
                    <br />• <strong>Different variants</strong> - Switch between
                    pulse and wave animations globally
                </p>
            </div>

            {/* Controls */}
            <div
                style={{
                    marginBottom: '20px',
                    padding: '16px',
                    backgroundColor: '#fefce8',
                    borderRadius: '8px',
                    border: '1px solid #fef08a',
                    display: 'flex',
                    flexWrap: 'wrap',
                    gap: '12px',
                    alignItems: 'center',
                }}
            >
                <Button
                    text={
                        globalSkeletonLoading
                            ? '✓ Global Skeleton ON'
                            : 'Global Skeleton OFF'
                    }
                    buttonType={
                        globalSkeletonLoading
                            ? ButtonType.PRIMARY
                            : ButtonType.SECONDARY
                    }
                    size={ButtonSize.SMALL}
                    onClick={() =>
                        setGlobalSkeletonLoading(!globalSkeletonLoading)
                    }
                />

                <Button
                    text={
                        simulateApiCall
                            ? 'Loading... (2s)'
                            : 'Simulate API Call'
                    }
                    buttonType={ButtonType.SECONDARY}
                    size={ButtonSize.SMALL}
                    leadingIcon={<RefreshCw size={16} />}
                    onClick={handleSimulateApiCall}
                    disabled={simulateApiCall}
                />

                <div
                    style={{
                        display: 'flex',
                        alignItems: 'center',
                        gap: '8px',
                    }}
                >
                    <label htmlFor="skeleton-variant">Animation:</label>
                    <select
                        id="skeleton-variant"
                        value={skeletonVariant}
                        onChange={(e) =>
                            setSkeletonVariant(
                                e.target.value as 'pulse' | 'wave'
                            )
                        }
                        style={{
                            padding: '4px 8px',
                            borderRadius: '4px',
                            border: '1px solid #d1d5db',
                            fontSize: '14px',
                        }}
                    >
                        <option value="pulse">Pulse</option>
                        <option value="wave">Wave</option>
                    </select>
                </div>

                <div
                    style={{ marginLeft: 'auto', display: 'flex', gap: '8px' }}
                >
                    {demoData.map((row) => (
                        <Button
                            key={row.id}
                            text={
                                loadingRowIds.has(row.id)
                                    ? `Row ${row.id} Loading...`
                                    : `Update Row ${row.id}`
                            }
                            buttonType={ButtonType.SECONDARY}
                            size={ButtonSize.SMALL}
                            onClick={() => handleSimulateRowUpdate(row.id)}
                            disabled={loadingRowIds.has(row.id)}
                        />
                    ))}
                </div>
            </div>

            <DataTable
                data={demoData}
                columns={
                    demoColumns as unknown as ColumnDefinition<
                        Record<string, unknown>
                    >[]
                }
                idField="id"
                title="Skeleton Loading Examples"
                description="Demonstrates global, per-column, and per-row skeleton loading states"
                enableSearch={true}
                enableFiltering={false}
                enableAdvancedFilter={false}
                enableInlineEdit={false}
                enableRowExpansion={false}
                enableRowSelection={true}
                enableColumnManager={true}
                showSettings={false}
                columnFreeze={0}
                showSkeleton={globalSkeletonLoading}
                skeletonVariant={skeletonVariant}
                isLoading={simulateApiCall}
                isRowLoading={isRowLoading}
                pagination={{
                    currentPage: 1,
                    pageSize: 10,
                    totalRows: demoData.length,
                    pageSizeOptions: [5, 10, 20],
                }}
                headerSlot1={
                    <Button
                        text="Settings"
                        buttonType={ButtonType.SECONDARY}
                        leadingIcon={<Settings size={16} />}
                        size={ButtonSize.SMALL}
                        onClick={() => console.log('Settings clicked')}
                    />
                }
                headerSlot2={
                    <Button
                        text="Add User"
                        buttonType={ButtonType.PRIMARY}
                        leadingIcon={<Package size={16} />}
                        size={ButtonSize.SMALL}
                        onClick={() => console.log('Add User clicked')}
                    />
                }
            />

            {/* Explanation Card */}
            <div
                style={{
                    marginTop: '20px',
                    padding: '16px',
                    backgroundColor: '#f0fdf4',
                    borderRadius: '8px',
                    border: '1px solid #bbf7d0',
                }}
            >
                <h4
                    style={{
                        margin: '0 0 12px 0',
                        fontSize: '16px',
                        fontWeight: 600,
                        color: '#15803d',
                    }}
                >
                    📚 How It Works
                </h4>
                <div
                    style={{
                        fontSize: '14px',
                        color: '#166534',
                        lineHeight: '1.6',
                    }}
                >
                    <p style={{ margin: '0 0 8px 0' }}>
                        <strong>1. Global Skeleton Loading:</strong> Use{' '}
                        <code>showSkeleton={'{true}'}</code> prop to show
                        skeleton for all cells (including checkboxes and
                        expansion buttons), or <code>isLoading={'{true}'}</code>{' '}
                        for backward compatibility.
                    </p>
                    <p style={{ margin: '0 0 8px 0' }}>
                        <strong>2. Per-Row Loading:</strong> Use{' '}
                        <code>isRowLoading</code> function to show skeleton for
                        specific rows that are being updated (e.g., during an
                        API call for that row).
                    </p>
                    <p style={{ margin: '0 0 8px 0' }}>
                        <strong>3. Per-Column Control:</strong> You can set{' '}
                        <code>showSkeleton: false</code> on a column definition
                        to prevent that column from showing skeleton, or use{' '}
                        <code>skeletonVariant</code> to customize the animation
                        for specific columns.
                    </p>
                    <p style={{ margin: '0 0 8px 0' }}>
                        <strong>4. Animation Variants:</strong> Set{' '}
                        <code>skeletonVariant="wave"</code> globally or
                        per-column using <code>column.skeletonVariant</code>{' '}
                        (pulse or wave).
                    </p>
                    <p style={{ margin: '0 0 8px 0' }}>
                        <strong>5. Empty State:</strong> When loading with no
                        data, shows "Loading data..." spinner instead of "No
                        data available".
                    </p>
                    <p style={{ margin: '0' }}>
                        <strong>Priority:</strong> Column-level{' '}
                        <code>showSkeleton</code> &gt; Row-level{' '}
                        <code>isRowLoading</code> &gt; Global{' '}
                        <code>showSkeleton/isLoading</code>
                    </p>
                </div>
            </div>
        </div>
    )
}

export default DataTableDemo<|MERGE_RESOLUTION|>--- conflicted
+++ resolved
@@ -2814,20 +2814,9 @@
     }
 
     // Handle row selection change
-<<<<<<< HEAD
     // IMPORTANT: rowData contains RAW data from the original data prop (API response)
     // NOT the processed/filtered/formatted data displayed in the table
     // This means you get ALL fields from your API, even if they're not displayed in table columns
-=======
-    // IMPORTANT: rowData now contains the RAW data from the original data array (API response)
-    // NOT the processed/filtered/formatted data displayed in the table
-    //
-    // This means:
-    // - You get the exact data structure from your API
-    // - All original fields are available, even if not displayed in columns
-    // - Data hasn't been transformed by filters, sorting, or formatting
-    // - Perfect for API operations like updates, deletes, or exports
->>>>>>> 506852f5
     const handleRowSelectionChange = (
         selectedRowIds: string[],
         isSelected: boolean,
@@ -2847,20 +2836,12 @@
             allSelectedRowIds: selectedRowIds,
         })
 
-<<<<<<< HEAD
         // rowData contains ALL fields from API response, not just displayed columns
         // Example: If your API returns 10 fields but table shows only 5 columns,
         // rowData will have all 10 fields here
         console.log('📦 Raw API data (all fields):', rowData)
         console.log('📋 Available fields:', Object.keys(rowData))
 
-=======
-        // rowData is the RAW data from the API (original data prop)
-        // This ensures you have access to all original fields, not just what's displayed
-        // Example: If your API returns additional fields like 'internalId', 'createdAt', etc.
-        // they will be available here even if not shown in the table columns
-        console.log('📦 Raw data from API:', rowData)
->>>>>>> 506852f5
         console.log(
             `📋 ${isSelected ? 'Selected' : 'Deselected'} user: ${userName} (ID: ${rowId})`
         )
@@ -2868,13 +2849,8 @@
 
         // Example: Use raw data for API operations
         // if (isSelected) {
-<<<<<<< HEAD
         //     // You have access to ALL API fields here, even if not displayed
         //     api.selectUser(rowData.id, rowData) // rowData has all 10 fields
-=======
-        //     // Send to API with raw data
-        //     api.selectUser(rowData.id, rowData)
->>>>>>> 506852f5
         // }
     }
 
