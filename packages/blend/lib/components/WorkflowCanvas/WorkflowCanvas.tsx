--- conflicted
+++ resolved
@@ -89,11 +89,8 @@
 
     return (
         <Block
-<<<<<<< HEAD
             className="blend-workflow-canvas"
-=======
             // className="blend-workflow-canvas"
->>>>>>> 474ca70f
             width={typeof width === 'number' ? `${width}px` : width}
             height={typeof height === 'number' ? `${height}px` : height}
             backgroundColor={tokens.canvas.backgroundColor}
