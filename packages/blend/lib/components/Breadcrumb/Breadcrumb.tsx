--- conflicted
+++ resolved
@@ -76,12 +76,10 @@
                 }}
             >
                 {item.leftSlot && (
-<<<<<<< HEAD
-                    <Block contentCentered aria-hidden="true">
-=======
-                    <Block data-element="leading-icon" contentCentered>
->>>>>>> 15c8ff70
+                    <Block data-element="leading-icon" contentCentered aria-hidden="true">
+                        
                         {item.leftSlot}
+                    
                     </Block>
                 )}
                 <PrimitiveText
@@ -93,12 +91,10 @@
                     {item.label}
                 </PrimitiveText>
                 {item.rightSlot && (
-<<<<<<< HEAD
-                    <Block contentCentered aria-hidden="true">
-=======
-                    <Block data-element="trailing-icon" contentCentered>
->>>>>>> 15c8ff70
+                    <Block data-element="trailing-icon" contentCentered aria-hidden="true">
+                        
                         {item.rightSlot}
+                    
                     </Block>
                 )}
             </PrimitiveLink>
@@ -144,7 +140,6 @@
 
     const restItems = shouldShowMenu ? items.slice(-3) : items.slice(1)
     return (
-<<<<<<< HEAD
         <Block as="nav" width={'full'} aria-label="Breadcrumb navigation">
             <ol
                 style={{
@@ -156,6 +151,10 @@
                     padding: 0,
                     width: '100%',
                 }}
+            data-breadcrumb="breadcrumb"
+            data-status={
+                shouldShowMenu ? 'enabled-selected' : 'enabled-notselected'
+            }
             >
                 {baseItem && (
                     <li
@@ -164,38 +163,6 @@
                             display: 'flex',
                             alignItems: 'center',
                         }}
-=======
-        <Block
-            width={'full'}
-            display="flex"
-            alignItems="center"
-            gap={breadcrumbTokens.gap}
-            data-breadcrumb="breadcrumb"
-            data-status={
-                shouldShowMenu ? 'enabled-selected' : 'enabled-notselected'
-            }
-        >
-            {baseItem && (
-                <BreadcrumbItem
-                    item={baseItem}
-                    key={`breadcrumb-item-${0}`}
-                    isActive={items.length == 1 ? true : false}
-                    skeleton={skeleton}
-                />
-            )}
-            {menuItems.length > 0 && (
-                <>
-                    <PrimitiveButton
-                        background={'none'}
-                        borderRadius={FOUNDATION_THEME.border.radius[6]}
-                        // TODO: add a menu when menu items are fixed
-                        // _hover={{
-                        //   outline: `1px solid ${FOUNDATION_THEME.colors.gray[400]}`,
-                        // }}
-                        contentCentered
-                        color={FOUNDATION_THEME.colors.gray[400]}
-                        size={24}
->>>>>>> 15c8ff70
                     >
                         <BreadcrumbItem
                             item={baseItem}
