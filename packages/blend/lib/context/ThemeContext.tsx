--- conflicted
+++ resolved
@@ -100,16 +100,13 @@
     getStatCardToken,
     type StatCardTokenType,
 } from '../components/StatCard/statcard.tokens'
-<<<<<<< HEAD
+import progressBarTokens, {
+    type ProgressBarTokenType,
+} from '../components/ProgressBar/progressbar.tokens'
 import {
     getDrawerComponentTokens,
     type DrawerTokensType,
 } from '../components/Drawer/drawer.tokens'
-=======
-import progressBarTokens, {
-    type ProgressBarTokenType,
-} from '../components/ProgressBar/progressbar.tokens'
->>>>>>> 32a550bb
 import { BREAKPOINTS, type BreakpointType } from '../breakpoints/breakPoints'
 
 export type ComponentTokenType = {
@@ -138,11 +135,8 @@
     CALENDAR?: CalendarTokenType
     ACCORDION?: AccordionTokenType
     STAT_CARD?: StatCardTokenType
-<<<<<<< HEAD
+    PROGRESS_BAR?: ProgressBarTokenType
     DRAWER?: DrawerTokensType
-=======
-    PROGRESS_BAR?: ProgressBarTokenType
->>>>>>> 32a550bb
 }
 
 type ThemeContextType = {
@@ -179,11 +173,8 @@
         CALENDAR: getCalendarToken(FOUNDATION_THEME),
         ACCORDION: getAccordionToken(FOUNDATION_THEME),
         STAT_CARD: getStatCardToken(FOUNDATION_THEME),
-<<<<<<< HEAD
+        PROGRESS_BAR: progressBarTokens,
         DRAWER: getDrawerComponentTokens(FOUNDATION_THEME),
-=======
-        PROGRESS_BAR: progressBarTokens,
->>>>>>> 32a550bb
     },
     breakpoints: BREAKPOINTS,
 })
