import { useState } from 'react'
import ButtonDemo from './ButtonDemo'
import {
    Tag as TagIcon,
    Menu as MenuIcon,
    BarChart2,
    Type,
    Calendar as CalendarIcon,
    ListFilter,
    User as UserIcon,
    Info,
    FormInput,
    AlertCircle,
    Bell as BellIcon,
    Square,
    Users,
    Layout,
    FileText,
    List,
    Grid,
    Box,
    IndianRupee,
    Table,
    Palette,
    MessageCircle,
    CircleDot as Radio,
    Weight,
    DecimalsArrowRightIcon,
    Search,
    Shield,
} from 'lucide-react'
import { FOUNDATION_THEME } from '../../../../packages/blend/lib/tokens'
import { Sidebar } from '../../../../packages/blend/lib/components/Sidebar'
import ButtonGroupDemo from './ButtonGroupDemo'
import TagDemo from './TagDemo'
import AvatarDemo from './AvatarDemo'
import BreadcrumbDemo from './BreadcrumbDemo'
import InputDemo from './TextInputDemo'
import UnitInputDemo from './UnitInputDemo'
import type { DirectoryData } from '../../../../packages/blend/lib/components/Directory/types'
import NumberInputDemo from './NumberInputDemo'
import TextAreaDemo from './TextAreaDemo'
import AlertDemo from './AlertDemo'
import TabsDemo from './TabsDemo'
import AccordionDemo from './AccordionDemo'
import StatCardDemo from './StatCardDemo'
import SnackbarDemo from './SnackbarDemo'
import AvatarGroupDemo from './AvatarGroupDemo'
import TooltipDemo from './TooltipDemo'
import ModalDemo from './ModalDemo'
import RadioDemo from './RadioDemo'
import CheckboxDemo from './CheckboxDemo'
import SwitchDemo from './SwitchDemo'
import ProgressBarDemo from './ProgressBarDemo'
import { ThemeProvider } from '../../../../packages/blend/lib/context'
import ALT_FOUNDATION_TOKENS from '../themes/AIT_FOUNDATION_TOKENS'
import HDFC_COMPONENT_TOKENS from '../themes/HDFC_COMPONENT_TOKENS'
import { SingleSelect } from '../../../../packages/blend/lib/components/SingleSelect'
import {
    SelectMenuAlignment,
    SelectMenuVariant,
} from '../../../../packages/blend/lib/components/Select'
import MenuDemo from './MenuDemo'
import SingleSelectDemo from './SingleSelectDemo'
import MultiSelectDemo from './MultiSelectDemo'
import DropdownInputDemo from './DropdownInputDemo'
import DrawerDemo from './DrawerDemo'
import DateRangePickerDemo from './DateRangePickerDemo'
import DataTableDemo from './dataTableDemo'
import ChartsDemo from './ChartsDemo'
import PopoverDemo from './PopoverDemo'
import MultiValueInputDemo from './MultiValueInputDemo'
import OTPInputDemo from './OTPInputDemo'
import CardDemo from './CardDemo'
import {
    Avatar,
    AvatarShape,
    AvatarSize,
    TextInput,
} from '../../../../packages/blend/lib/main'
import Text from '../../../../packages/blend/lib/components/Text/Text'
import Block from '../../../../packages/blend/lib/components/Primitives/Block/Block'
import KeyValuePairDemo from './KeyValuePairDemo'

const SidebarDemo = () => {
    const [activeComponent, setActiveComponent] = useState<
        | 'buttons'
        | 'tooltips'
        | 'tags'
        | 'splitTags'
        | 'breadcrumb'
        | 'tabs'
        | 'checkbox'
        | 'radio'
        | 'switch'
        | 'textInput'
        | 'alerts'
        | 'avatarGroup'
        | 'charts'
        | 'chartsV2'
        | 'fonts'
        | 'datePicker'
        | 'selectors'
        | 'buttonGroups'
        | 'avatars'
        | 'menu'
        | 'dropdown'
        | 'accordion'
        | 'statCard'
        | 'modal'
        | 'input'
        | 'unitInput'
        | 'numberInput'
        | 'textArea'
        | 'snackbar'
        | 'dataTable'
        | 'drawer'
        | 'colorPalette'
        | 'popover'
        | 'progressBar'
        | 'theme'
        | 'salesKpiDashboard'
        | 'transactionAnalyticsDashboard'
        | 'singleSelect'
        | 'multiSelect'
        | 'dropdownInput'
        | 'dataRangePicker'
        | 'multiValueInput'
        | 'otpInput'
<<<<<<< HEAD
        | 'keyValuePair'
=======
        | 'card'
>>>>>>> 263e751a
    >('dataTable')

    const [activeTenant, setActiveTenant] = useState<string>('Juspay')
    const [activeMerchant, setActiveMerchant] =
        useState<string>('design-system')
    const [search, setSearch] = useState<string>('')

    const tenants = [
        {
            label: 'Juspay',
            icon: (
                <IndianRupee
                    style={{ width: '16px', height: '16px' }}
                    color={FOUNDATION_THEME.colors.gray[600]}
                />
            ),
            value: 'juspay',
        },
        {
            label: 'Razorpay',
            icon: (
                <UserIcon
                    style={{ width: '16px', height: '16px' }}
                    color={FOUNDATION_THEME.colors.gray[600]}
                />
            ),
            value: 'razorpay',
        },
        {
            label: 'Stripe',
            icon: (
                <IndianRupee
                    style={{ width: '16px', height: '16px' }}
                    color={FOUNDATION_THEME.colors.gray[600]}
                />
            ),
            value: 'stripe',
        },
        {
            label: 'PayPal',
            icon: (
                <UserIcon
                    style={{ width: '16px', height: '16px' }}
                    color={FOUNDATION_THEME.colors.gray[600]}
                />
            ),
            value: 'paypal',
        },
        {
            label: 'Square',
            icon: (
                <Square
                    style={{ width: '16px', height: '16px' }}
                    color={FOUNDATION_THEME.colors.gray[600]}
                />
            ),
            value: 'square',
        },
        {
            label: 'Adyen',
            icon: (
                <IndianRupee
                    style={{ width: '16px', height: '16px' }}
                    color={FOUNDATION_THEME.colors.gray[600]}
                />
            ),
            value: 'adyen',
        },
        {
            label: 'Braintree',
            icon: (
                <UserIcon
                    style={{ width: '16px', height: '16px' }}
                    color={FOUNDATION_THEME.colors.gray[600]}
                />
            ),
            value: 'braintree',
        },
        {
            label: 'Worldpay',
            icon: (
                <IndianRupee
                    style={{ width: '16px', height: '16px' }}
                    color={FOUNDATION_THEME.colors.gray[600]}
                />
            ),
            value: 'worldpay',
        },
    ]

    const merchants = [
        {
            label: 'Design System',
            icon: <UserIcon style={{ width: '16px', height: '16px' }} />,
            value: 'design-system',
        },
        {
            label: 'Design System 2',
            icon: <UserIcon style={{ width: '16px', height: '16px' }} />,
            value: 'design-system-2',
        },
    ]

    const renderContent = () => {
        switch (activeComponent) {
            case 'buttons':
                return <ButtonDemo />
            case 'buttonGroups':
                return <ButtonGroupDemo />
            case 'tags':
                return <TagDemo />
            case 'avatars':
                return <AvatarDemo />
            case 'breadcrumb':
                return <BreadcrumbDemo />
            case 'input':
                return <InputDemo />
            case 'unitInput':
                return <UnitInputDemo />
            case 'numberInput':
                return <NumberInputDemo />
            case 'textArea':
                return <TextAreaDemo />
            case 'otpInput':
                return <OTPInputDemo />
            case 'alerts':
                return <AlertDemo />
            case 'tabs':
                return <TabsDemo />
            case 'accordion':
                return <AccordionDemo />
            case 'statCard':
                return <StatCardDemo />
            case 'avatarGroup':
                return <AvatarGroupDemo />
            case 'snackbar':
                return <SnackbarDemo />
            case 'tooltips':
                return <TooltipDemo />
            case 'modal':
                return <ModalDemo />
            case 'radio':
                return <RadioDemo />
            case 'checkbox':
                return <CheckboxDemo />
            case 'switch':
                return <SwitchDemo />
            case 'menu':
                return <MenuDemo />
            case 'singleSelect':
                return <SingleSelectDemo />
            case 'multiSelect':
                return <MultiSelectDemo />
            case 'progressBar':
                return <ProgressBarDemo />
            case 'drawer':
                return <DrawerDemo />
            case 'dropdownInput':
                return <DropdownInputDemo />
            case 'dataRangePicker':
                return <DateRangePickerDemo />
            case 'dataTable':
                return <DataTableDemo />
            case 'charts':
                return <ChartsDemo />
            case 'popover':
                return <PopoverDemo />
            case 'multiValueInput':
                return <MultiValueInputDemo />
<<<<<<< HEAD
            case 'keyValuePair':
                return <KeyValuePairDemo />
=======
            case 'card':
                return <CardDemo />
>>>>>>> 263e751a
            default:
                return <div>No component selected</div>
        }
    }

    const sampleData: DirectoryData[] = [
        {
            label: 'Basic Components',
            isCollapsible: false,
            items: [
                {
                    label: 'Button',
                    leftSlot: (
                        <Square style={{ width: '16px', height: '16px' }} />
                    ),
                    onClick: () => setActiveComponent('buttons'),
                },
                {
                    label: 'Button Group',
                    leftSlot: (
                        <Grid style={{ width: '16px', height: '16px' }} />
                    ),
                    onClick: () => setActiveComponent('buttonGroups'),
                },
                {
                    label: 'Tag',
                    leftSlot: (
                        <TagIcon style={{ width: '16px', height: '16px' }} />
                    ),
                    onClick: () => setActiveComponent('tags'),
                },
                {
                    label: 'Avatar',
                    leftSlot: (
                        <Users style={{ width: '16px', height: '16px' }} />
                    ),
                    onClick: () => setActiveComponent('avatars'),
                },
                {
                    label: 'Avatar Group',
                    leftSlot: (
                        <Users style={{ width: '16px', height: '16px' }} />
                    ),
                    onClick: () => setActiveComponent('avatarGroup'),
                },
                {
                    label: 'Breadcrumb',
                    leftSlot: (
                        <Grid style={{ width: '16px', height: '16px' }} />
                    ),
                    onClick: () => setActiveComponent('breadcrumb'),
                },
            ],
        },
        {
            label: 'Inputs',
            isCollapsible: false,
            items: [
                {
                    label: 'Text Input',
                    leftSlot: (
                        <FormInput style={{ width: '16px', height: '16px' }} />
                    ),
                    onClick: () => setActiveComponent('input'),
                },
                {
                    label: 'OTP Input',
                    leftSlot: (
                        <Shield style={{ width: '16px', height: '16px' }} />
                    ),
                    onClick: () => setActiveComponent('otpInput'),
                },
                {
                    label: 'Unit Input',
                    leftSlot: (
                        <Weight style={{ width: '16px', height: '16px' }} />
                    ),
                    onClick: () => setActiveComponent('unitInput'),
                },
                {
                    label: 'Number Input',
                    leftSlot: (
                        <DecimalsArrowRightIcon
                            style={{ width: '16px', height: '16px' }}
                        />
                    ),
                    onClick: () => setActiveComponent('numberInput'),
                },
                {
                    label: 'Dropdown Input',
                    leftSlot: (
                        <DecimalsArrowRightIcon
                            style={{ width: '16px', height: '16px' }}
                        />
                    ),
                    onClick: () => setActiveComponent('dropdownInput'),
                },
                {
                    label: 'Text Area',
                    leftSlot: (
                        <FileText style={{ width: '16px', height: '16px' }} />
                    ),
                    onClick: () => setActiveComponent('textArea'),
                },
                {
                    label: 'Multi Value Input',
                    leftSlot: (
                        <ListFilter style={{ width: '16px', height: '16px' }} />
                    ),
                    onClick: () => setActiveComponent('multiValueInput'),
                },
                {
                    label: 'Key Value Pair',
                    onClick: () => setActiveComponent('keyValuePair'),
                },
            ],
        },
        {
            label: 'Navigation',
            items: [
                {
                    label: 'Menu',
                    leftSlot: (
                        <MenuIcon style={{ width: '16px', height: '16px' }} />
                    ),
                    items: [
                        {
                            label: 'Item 1',
                            leftSlot: (
                                <Square
                                    style={{ width: '16px', height: '16px' }}
                                />
                            ),
                            onClick: () => setActiveComponent('menu'),
                            items: [
                                {
                                    label: 'Item 1.1',
                                    leftSlot: (
                                        <Square
                                            style={{
                                                width: '16px',
                                                height: '16px',
                                            }}
                                        />
                                    ),
                                    onClick: () => setActiveComponent('menu'),
                                    items: [
                                        {
                                            label: 'Item 1.1.1',
                                            leftSlot: (
                                                <Square
                                                    style={{
                                                        width: '16px',
                                                        height: '16px',
                                                    }}
                                                />
                                            ),
                                            onClick: () =>
                                                setActiveComponent('menu'),
                                        },
                                    ],
                                },
                            ],
                        },
                        {
                            label: 'Item 2',
                            leftSlot: (
                                <Square
                                    style={{ width: '16px', height: '16px' }}
                                />
                            ),
                        },
                    ],
                },
                {
                    label: 'Single Select',
                    leftSlot: (
                        <List style={{ width: '16px', height: '16px' }} />
                    ),
                    onClick: () => setActiveComponent('singleSelect'),
                },
                {
                    label: 'Multi Select',
                    leftSlot: (
                        <ListFilter style={{ width: '16px', height: '16px' }} />
                    ),
                    onClick: () => setActiveComponent('multiSelect'),
                },
                {
                    label: 'Tabs',
                    leftSlot: (
                        <Layout style={{ width: '16px', height: '16px' }} />
                    ),
                    onClick: () => setActiveComponent('tabs'),
                },
                {
                    label: 'Accordion',
                    leftSlot: (
                        <List style={{ width: '16px', height: '16px' }} />
                    ),
                    onClick: () => setActiveComponent('accordion'),
                },
            ],
        },
        {
            label: 'Feedback',
            items: [
                {
                    label: 'Alert',
                    leftSlot: (
                        <AlertCircle
                            style={{ width: '16px', height: '16px' }}
                        />
                    ),
                    onClick: () => setActiveComponent('alerts'),
                },
                {
                    label: 'Snackbar',
                    leftSlot: (
                        <BellIcon style={{ width: '16px', height: '16px' }} />
                    ),
                    onClick: () => setActiveComponent('snackbar'),
                },
                {
                    label: 'Tooltip',
                    leftSlot: (
                        <Info style={{ width: '16px', height: '16px' }} />
                    ),
                    onClick: () => setActiveComponent('tooltips'),
                },
                {
                    label: 'Modal',
                    leftSlot: <Box style={{ width: '16px', height: '16px' }} />,
                    onClick: () => setActiveComponent('modal'),
                },
                {
                    label: 'Popover',
                    leftSlot: (
                        <MessageCircle
                            style={{ width: '16px', height: '16px' }}
                        />
                    ),
                    onClick: () => setActiveComponent('popover'),
                },
                {
                    label: 'Drawer',
                    leftSlot: <Box style={{ width: '16px', height: '16px' }} />,
                    onClick: () => setActiveComponent('drawer'),
                },
            ],
        },
        {
            label: 'Data Display',
            isCollapsible: true,
            defaultOpen: true,
            items: [
                {
                    label: 'Chart',
                    leftSlot: (
                        <BarChart2 style={{ width: '16px', height: '16px' }} />
                    ),
                    onClick: () => setActiveComponent('charts'),
                },
                {
                    label: 'Stat Card',
                    leftSlot: (
                        <FileText style={{ width: '16px', height: '16px' }} />
                    ),
                    onClick: () => setActiveComponent('statCard'),
                },
                {
                    label: 'Card',
                    leftSlot: (
                        <Square style={{ width: '16px', height: '16px' }} />
                    ),
                    onClick: () => setActiveComponent('card'),
                },
                {
                    label: 'Progress Bar',
                    leftSlot: (
                        <BarChart2 style={{ width: '16px', height: '16px' }} />
                    ),
                    onClick: () => setActiveComponent('progressBar'),
                },
                {
                    label: 'Data Table',
                    leftSlot: (
                        <Table style={{ width: '16px', height: '16px' }} />
                    ),
                    onClick: () => setActiveComponent('dataTable'),
                },
                {
                    label: 'Date Picker',
                    leftSlot: (
                        <CalendarIcon
                            style={{ width: '16px', height: '16px' }}
                        />
                    ),
                    onClick: () => setActiveComponent('dataRangePicker'),
                },
            ],
        },
        {
            label: 'Form Elements',
            isCollapsible: true,
            defaultOpen: true,
            items: [
                {
                    label: 'Radio',
                    leftSlot: (
                        <Radio style={{ width: '16px', height: '16px' }} />
                    ),
                    onClick: () => setActiveComponent('radio'),
                },
                {
                    label: 'Checkbox',
                    leftSlot: (
                        <Square style={{ width: '16px', height: '16px' }} />
                    ), // Using Square as a placeholder icon
                    onClick: () => setActiveComponent('checkbox'),
                },
                {
                    label: 'Switch',
                    leftSlot: (
                        <Square style={{ width: '16px', height: '16px' }} />
                    ),
                    onClick: () => setActiveComponent('switch'),
                },
                {
                    label: 'Selectors',
                    leftSlot: (
                        <ListFilter style={{ width: '16px', height: '16px' }} />
                    ),
                    onClick: () => setActiveComponent('selectors'),
                },
            ],
        },
        {
            label: 'Typography',
            items: [
                {
                    label: 'Fonts',
                    leftSlot: (
                        <Type style={{ width: '16px', height: '16px' }} />
                    ),
                    onClick: () => setActiveComponent('fonts'),
                },
            ],
        },
        {
            label: 'Design System',
            items: [
                {
                    label: 'Color Palette',
                    leftSlot: (
                        <Palette style={{ width: '16px', height: '16px' }} />
                    ),
                    onClick: () => setActiveComponent('colorPalette'),
                },
            ],
        },
    ]

    const [theme, setTheme] = useState<'EULER' | 'JUSBIZ'>('EULER')

    const breakpoints = {
        sm: 480,
        lg: 1440,
    }

    const themeProps =
        theme === 'EULER'
            ? {}
            : {
                  foundationTokens: ALT_FOUNDATION_TOKENS,
                  componentTokens: HDFC_COMPONENT_TOKENS,
                  breakpoints: breakpoints,
              }

    return (
        <div className="w-screen h-screen">
            <ThemeProvider {...themeProps}>
                <Sidebar
                    leftPanel={{
                        items: tenants,
                        selected: activeTenant,
                        onSelect: (value) => setActiveTenant(value),
                    }}
                    sidebarTopSlot={
                        <SingleSelect
                            placeholder="Select Merchant"
                            variant={SelectMenuVariant.NO_CONTAINER}
                            items={[
                                {
                                    items: merchants,
                                },
                            ]}
                            selected={activeMerchant}
                            onSelect={(value) => setActiveMerchant(value)}
                        />
                    }
                    data={sampleData}
                    topbar={
                        <div className="flex items-center justify-between gap-2">
                            <Block width="350px">
                                <TextInput
                                    placeholder="Search"
                                    value={search}
                                    onChange={(e) => setSearch(e.target.value)}
                                    leftSlot={
                                        <Search
                                            style={{
                                                width: '16px',
                                                height: '16px',
                                            }}
                                            color={
                                                FOUNDATION_THEME.colors
                                                    .gray[400]
                                            }
                                        />
                                    }
                                    rightSlot={
                                        <span
                                            style={{
                                                fontSize: 14,
                                                color: FOUNDATION_THEME.colors
                                                    .gray[300],
                                            }}
                                        >
                                            ⌘ + K
                                        </span>
                                    }
                                />
                            </Block>
                            <div>
                                <SingleSelect
                                    label="Theme"
                                    placeholder="Select Theme"
                                    minWidth={200}
                                    alignment={SelectMenuAlignment.END}
                                    selected={theme}
                                    onSelect={(value) =>
                                        setTheme(value as 'EULER' | 'JUSBIZ')
                                    }
                                    variant={SelectMenuVariant.NO_CONTAINER}
                                    items={[
                                        {
                                            items: [
                                                {
                                                    value: 'EULER',
                                                    label: 'EULER',
                                                },
                                                {
                                                    value: 'JUSBIZ',
                                                    label: 'JUSBIZ',
                                                },
                                            ],
                                        },
                                    ]}
                                />
                            </div>
                        </div>
                    }
                    footer={
                        <div className="flex items-center gap-2">
                            <Avatar
                                src="https://images.unsplash.com/photo-1472099645785-5658abf4ff4e?w=150&h=150&fit=crop&crop=face"
                                alt="John Doe"
                                size={AvatarSize.SM}
                                shape={AvatarShape.ROUNDED}
                            />
                            <Text
                                variant="body.md"
                                fontWeight={600}
                                color={FOUNDATION_THEME.colors.gray[600]}
                            >
                                John Doe
                            </Text>
                        </div>
                    }
                >
                    <div className="w-full h-full">{renderContent()}</div>
                </Sidebar>
            </ThemeProvider>
        </div>
    )
}

export default SidebarDemo<|MERGE_RESOLUTION|>--- conflicted
+++ resolved
@@ -127,11 +127,8 @@
         | 'dataRangePicker'
         | 'multiValueInput'
         | 'otpInput'
-<<<<<<< HEAD
         | 'keyValuePair'
-=======
         | 'card'
->>>>>>> 263e751a
     >('dataTable')
 
     const [activeTenant, setActiveTenant] = useState<string>('Juspay')
@@ -301,13 +298,10 @@
                 return <PopoverDemo />
             case 'multiValueInput':
                 return <MultiValueInputDemo />
-<<<<<<< HEAD
             case 'keyValuePair':
                 return <KeyValuePairDemo />
-=======
             case 'card':
                 return <CardDemo />
->>>>>>> 263e751a
             default:
                 return <div>No component selected</div>
         }
