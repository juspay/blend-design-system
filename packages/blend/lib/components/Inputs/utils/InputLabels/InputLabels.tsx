import { HelpCircleIcon } from 'lucide-react'
import { FOUNDATION_THEME } from '../../../../tokens'
import Block from '../../../Primitives/Block/Block'
import Text from '../../../Text/Text'
import { Tooltip, TooltipSize } from '../../../Tooltip'

type InputLabelTokens = {
    label?: {
        fontWeight?: number | string
        fontSize?: number | string
        color?: { default?: string; disabled?: string }
    }
    subLabel?: {
        fontWeight?: number | string
        fontSize?: number | string
        color?: { default?: string; disabled?: string }
    }
    required?: {
        color?: string
    }
    helpIcon?: {
        width?: number | string
        color?: { default?: string; disabled?: string }
    }
}

type InputLabelsProps<TTokens extends InputLabelTokens = InputLabelTokens> = {
    label?: string
    sublabel?: string
    disabled?: boolean
    helpIconHintText?: string
    name?: string
    inputId?: string // Unique ID for input association
    required?: boolean
    tokens?: Partial<TTokens>
    labelId?: string
}

/**
 * @description InputLabels is a component that displays a label and sublabel for an input field.
 * @param {string} label - The label for the input field.
 * @param {string} sublabel - The sublabel for the input field.
 * @param {boolean} disabled - Whether the input field is disabled.
 * @param {string} helpIconHintText - The hint text for the help icon.
 * @param {string} inputId - Unique ID for proper label association (WCAG 3.3.2).
 * @param {boolean} required - Whether the input field is required.
 */
const InputLabels = <TTokens extends InputLabelTokens>({
    label,
    sublabel,
    disabled,
    helpIconHintText,
    name,
    inputId,
    required,
    tokens,
    labelId,
}: InputLabelsProps<TTokens>) => {
    return (
        label && (
            <Block display="flex" alignItems="center" gap={4} width={'100%'}>
                <Text
<<<<<<< HEAD
                    data-element="input-label"
                    data-id={label || 'label'}
=======
                    id={labelId || (name ? `${name}-label` : undefined)}
>>>>>>> b228ae2c
                    data-form-label={label}
                    as="label"
                    htmlFor={inputId || name}
                    // variant="body.md"
                    fontWeight={tokens?.label?.fontWeight}
                    fontSize={
                        tokens?.label?.fontSize ||
                        FOUNDATION_THEME.font.size.body.md.fontSize
                    }
                    color={
                        disabled
                            ? tokens?.label?.color?.disabled ||
                              FOUNDATION_THEME.colors.gray[400]
                            : tokens?.label?.color?.default ||
                              FOUNDATION_THEME.colors.gray[700]
                    }
                    style={{ margin: 0, padding: 0 }}
                >
                    {label}
                </Text>
                {required && (
                    <sup
                        aria-hidden="true"
                        style={{
                            color:
                                tokens?.required?.color ||
                                FOUNDATION_THEME.colors.red[600],
                            top: '-1px',
                            left: '-1px',
                        }}
                    >
                        *
                    </sup>
                )}
                {sublabel && (
                    <Text
                        data-element="input-sublabel"
                        data-id={sublabel || 'sublabel'}
                        // variant="body.md"
                        fontWeight={
                            tokens?.subLabel?.fontWeight ||
                            FOUNDATION_THEME.font.weight[400]
                        }
                        fontSize={
                            tokens?.subLabel?.fontSize ||
                            FOUNDATION_THEME.font.size.body.md.fontSize
                        }
                        color={
                            disabled
                                ? tokens?.subLabel?.color?.disabled ||
                                  FOUNDATION_THEME.colors.gray[300]
                                : tokens?.subLabel?.color?.default ||
                                  FOUNDATION_THEME.colors.gray[400]
                        }
                        margin={0}
                    >
                        ({sublabel})
                    </Text>
                )}

                {helpIconHintText && (
                    <Block data-element="icon" contentCentered size={16}>
                        <Tooltip
                            content={helpIconHintText}
                            size={TooltipSize.SMALL}
                        >
                            <HelpCircleIcon
                                size={
                                    tokens?.helpIcon?.width ||
                                    FOUNDATION_THEME.unit[14]
                                }
                                color={
                                    tokens?.helpIcon?.color?.default ||
                                    FOUNDATION_THEME.colors.gray[400]
                                }
                            />
                        </Tooltip>
                    </Block>
                )}
            </Block>
        )
    )
}

export default InputLabels<|MERGE_RESOLUTION|>--- conflicted
+++ resolved
@@ -60,12 +60,8 @@
         label && (
             <Block display="flex" alignItems="center" gap={4} width={'100%'}>
                 <Text
-<<<<<<< HEAD
                     data-element="input-label"
                     data-id={label || 'label'}
-=======
-                    id={labelId || (name ? `${name}-label` : undefined)}
->>>>>>> b228ae2c
                     data-form-label={label}
                     as="label"
                     htmlFor={inputId || name}
