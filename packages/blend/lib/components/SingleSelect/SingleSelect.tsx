import React, { useState } from 'react'
import InputFooter from '../Inputs/utils/InputFooter/InputFooter'
import InputLabels from '../Inputs/utils/InputLabels/InputLabels'
import Block from '../Primitives/Block/Block'
import PrimitiveButton from '../Primitives/PrimitiveButton/PrimitiveButton'
import {
    type SelectMenuGroupType,
    type SelectMenuItemType,
    SelectMenuSize,
    SelectMenuVariant,
} from '../Select'
import Text from '../Text/Text'
import SingleSelectMenu from './SingleSelectMenu'
import { FOUNDATION_THEME } from '../../tokens'
import selectTokens from '../Select/select.token'
import { ChevronDown, X } from 'lucide-react'
import type { SingleSelectProps } from './types'
<<<<<<< HEAD
import { useBreakpoints } from '../../hooks/useBreakPoints'
import {
    Drawer,
    DrawerTrigger,
    DrawerPortal,
    DrawerOverlay,
    DrawerContent,
    DrawerHeader,
    DrawerTitle,
    DrawerBody,
    DrawerClose,
} from '../Drawer'
import { ButtonV2, ButtonTypeV2, ButtonSizeV2 } from '../ButtonV2'
=======
import { BREAKPOINTS } from '../../breakpoints/breakPoints'
import { useBreakpoints } from '../../hooks/useBreakPoints'
>>>>>>> 15be8c84

const map = function getValueLabelMap(
    groups: SelectMenuGroupType[]
): Record<string, string> {
    const map: Record<string, string> = {}

    function traverse(items: SelectMenuItemType[]) {
        for (const item of items) {
            map[item.value] = item.label
            if (item.subMenu) {
                traverse(item.subMenu)
            }
        }
    }

    for (const group of groups) {
        traverse(group.items)
    }

    return map
}

const SingleSelect = ({
    label,
    subLabel,
    hintText,
    required,
    helpIconText,
    placeholder,
    size = SelectMenuSize.MEDIUM,
    items = [],
    name,
    variant = SelectMenuVariant.CONTAINER,
    disabled,
    selected,
    onSelect,
    enableSearch,
    slot,
    alignment,
    side,
    sideOffset,
    alignOffset,
    minWidth,
    maxWidth,
    maxHeight,
}: SingleSelectProps) => {
    const [open, setOpen] = useState(false)
    const [drawerOpen, setDrawerOpen] = useState(false)
    const { innerWidth } = useBreakpoints()
    const isMobile = innerWidth < 1024
    const valueLabelMap = map(items)
<<<<<<< HEAD

    const getDisplayText = () => {
        if (!selected) {
            return placeholder || 'Select an option...'
        }
        return valueLabelMap[selected]
    }

    if (isMobile) {
        return (
            <Block width="100%" display="flex" flexDirection="column" gap={8}>
                {variant === SelectMenuVariant.CONTAINER && (
                    <InputLabels
                        label={label}
                        sublabel={subLabel}
                        disabled={disabled}
                        helpIconHintText={helpIconText}
                        name={name}
                        required={required}
                    />
                )}

                <Drawer open={drawerOpen} onOpenChange={setDrawerOpen}>
                    <DrawerTrigger>
                        <div
                            style={{
                                display: 'flex',
                                alignItems: 'center',
                                justifyContent: 'space-between',
                                width: '100%',
                                padding: '8px 14px',
                                backgroundColor: '#ffffff',
                                border: '1px solid #e5e7eb',
                                borderRadius: '8px',
                                cursor: 'pointer',
                                fontSize: '14px',
                                fontWeight: '500',
                                color: '#374151',
                                boxShadow: '0 1px 2px 0 rgba(0, 0, 0, 0.05)',
                            }}
                        >
                            <span>{getDisplayText()}</span>
                            <ChevronDown size={16} />
                        </div>
                    </DrawerTrigger>

                    <DrawerPortal>
                        <DrawerOverlay />
                        <DrawerContent>
                            <DrawerHeader>
                                <Block
                                    display="flex"
                                    justifyContent="space-between"
                                    alignItems="center"
                                >
                                    <DrawerTitle>
                                        {label || 'Select Option'}
                                    </DrawerTitle>
                                    <DrawerClose>
                                        <div
                                            style={{
                                                display: 'flex',
                                                alignItems: 'center',
                                                justifyContent: 'center',
                                                width: '32px',
                                                height: '32px',
                                                borderRadius: '6px',
                                                backgroundColor: '#f3f4f6',
                                                border: '1px solid #d1d5db',
                                                cursor: 'pointer',
                                            }}
                                        >
                                            <X size={16} color="#6b7280" />
                                        </div>
                                    </DrawerClose>
                                </Block>
                            </DrawerHeader>

                            <DrawerBody>
                                <Block
                                    display="flex"
                                    flexDirection="column"
                                    gap={4}
                                >
                                    {items.map((group, groupId) => (
                                        <React.Fragment key={groupId}>
                                            {group.groupLabel && (
                                                <Block
                                                    padding="6px 8px"
                                                    margin="0px 6px"
                                                >
                                                    <Text
                                                        variant="body.sm"
                                                        color={
                                                            FOUNDATION_THEME
                                                                .colors
                                                                .gray[400]
                                                        }
                                                        textTransform="uppercase"
                                                        fontSize={12}
                                                    >
                                                        {group.groupLabel}
                                                    </Text>
                                                </Block>
                                            )}
                                            {group.items.map(
                                                (item, itemIndex) => {
                                                    const isSelected =
                                                        selected === item.value
                                                    return (
                                                        <Block
                                                            key={`${groupId}-${itemIndex}`}
                                                            display="flex"
                                                            flexDirection="column"
                                                            gap={4}
                                                            padding="8px 6px"
                                                            margin="0px 8px"
                                                            borderRadius={4}
                                                            cursor={
                                                                item.disabled
                                                                    ? 'not-allowed'
                                                                    : 'pointer'
                                                            }
                                                            backgroundColor={
                                                                isSelected
                                                                    ? FOUNDATION_THEME
                                                                          .colors
                                                                          .gray[50]
                                                                    : 'transparent'
                                                            }
                                                            _hover={{
                                                                backgroundColor:
                                                                    FOUNDATION_THEME
                                                                        .colors
                                                                        .gray[50],
                                                            }}
                                                            onClick={() => {
                                                                if (
                                                                    !item.disabled
                                                                ) {
                                                                    onSelect(
                                                                        item.value
                                                                    )
                                                                    setDrawerOpen(
                                                                        false
                                                                    )
                                                                }
                                                            }}
                                                        >
                                                            <Block
                                                                width="100%"
                                                                display="flex"
                                                                alignItems="center"
                                                                justifyContent="space-between"
                                                                gap={8}
                                                            >
                                                                <Block
                                                                    display="flex"
                                                                    alignItems="center"
                                                                    gap={8}
                                                                    flexGrow={1}
                                                                >
                                                                    {item.slot1 && (
                                                                        <Block
                                                                            flexShrink={
                                                                                0
                                                                            }
                                                                            height="auto"
                                                                            contentCentered
                                                                        >
                                                                            {
                                                                                item.slot1
                                                                            }
                                                                        </Block>
                                                                    )}
                                                                    <Text
                                                                        variant="body.md"
                                                                        color={
                                                                            isSelected
                                                                                ? FOUNDATION_THEME
                                                                                      .colors
                                                                                      .gray[700]
                                                                                : FOUNDATION_THEME
                                                                                      .colors
                                                                                      .gray[600]
                                                                        }
                                                                        fontWeight={
                                                                            500
                                                                        }
                                                                        truncate
                                                                    >
                                                                        {
                                                                            item.label
                                                                        }
                                                                    </Text>
                                                                </Block>
                                                                {isSelected && (
                                                                    <Block
                                                                        display="flex"
                                                                        alignItems="center"
                                                                    >
                                                                        <Block
                                                                            size={
                                                                                16
                                                                            }
                                                                            backgroundColor={
                                                                                FOUNDATION_THEME
                                                                                    .colors
                                                                                    .primary[600]
                                                                            }
                                                                            borderRadius="50%"
                                                                            contentCentered
                                                                        >
                                                                            <Text
                                                                                variant="body.xs"
                                                                                color="white"
                                                                                fontWeight={
                                                                                    600
                                                                                }
                                                                            >
                                                                                ✓
                                                                            </Text>
                                                                        </Block>
                                                                    </Block>
                                                                )}
                                                            </Block>
                                                            {item.subLabel && (
                                                                <Block
                                                                    display="flex"
                                                                    alignItems="center"
                                                                    width="100%"
                                                                >
                                                                    <Text
                                                                        variant="body.sm"
                                                                        color={
                                                                            FOUNDATION_THEME
                                                                                .colors
                                                                                .gray[400]
                                                                        }
                                                                        fontWeight={
                                                                            400
                                                                        }
                                                                    >
                                                                        {
                                                                            item.subLabel
                                                                        }
                                                                    </Text>
                                                                </Block>
                                                            )}
                                                        </Block>
                                                    )
                                                }
                                            )}
                                            {groupId !== items.length - 1 &&
                                                group.showSeparator && (
                                                    <Block
                                                        height={1}
                                                        backgroundColor={
                                                            FOUNDATION_THEME
                                                                .colors
                                                                .gray[200]
                                                        }
                                                        margin="8px 0px"
                                                    />
                                                )}
                                        </React.Fragment>
                                    ))}
                                </Block>

                                {selected && (
                                    <Block
                                        marginTop={16}
                                        padding={12}
                                        backgroundColor={
                                            FOUNDATION_THEME.colors.gray[50]
                                        }
                                        borderRadius={8}
                                    >
                                        <Block marginBottom={8}>
                                            <Text
                                                variant="body.sm"
                                                fontWeight={500}
                                            >
                                                Selected:
                                            </Text>
                                        </Block>
                                        <Block
                                            display="flex"
                                            alignItems="center"
                                            gap={4}
                                            padding="4px 8px"
                                            backgroundColor={
                                                FOUNDATION_THEME.colors
                                                    .primary[100]
                                            }
                                            borderRadius={4}
                                            width="fit-content"
                                        >
                                            <Text
                                                variant="body.xs"
                                                color={
                                                    FOUNDATION_THEME.colors
                                                        .primary[700]
                                                }
                                            >
                                                {valueLabelMap[selected]}
                                            </Text>
                                            <ButtonV2
                                                buttonType={
                                                    ButtonTypeV2.SECONDARY
                                                }
                                                size={ButtonSizeV2.SMALL}
                                                leadingIcon={<X size={12} />}
                                                onClick={() => onSelect('')}
                                            />
                                        </Block>
                                    </Block>
                                )}
                            </DrawerBody>
                        </DrawerContent>
                    </DrawerPortal>
                </Drawer>

                {variant === SelectMenuVariant.CONTAINER && (
                    <InputFooter hintText={hintText} />
                )}
            </Block>
        )
    }

=======
    const { breakPointLabel } = useBreakpoints(BREAKPOINTS)
    const isSmallScreen = breakPointLabel === 'sm'
>>>>>>> 15be8c84
    return (
        <Block
            width="100%"
            display="flex"
            flexDirection="column"
            gap={8}
            maxWidth={'100%'}
        >
            {variant === SelectMenuVariant.CONTAINER &&
                (!isSmallScreen || size !== SelectMenuSize.LARGE) && (
                    <InputLabels
                        label={label}
                        sublabel={subLabel}
                        disabled={disabled}
                        helpIconHintText={helpIconText}
                        name={name}
                        required={required}
                    />
                )}
            <Block display="flex">
                <Block
                    width={
                        variant === SelectMenuVariant.CONTAINER
                            ? '100%'
                            : 'auto'
                    }
                    maxWidth={
                        variant === SelectMenuVariant.NO_CONTAINER
                            ? '100%'
                            : 'auto'
                    }
                    display="flex"
                    alignItems="center"
                >
                    <SingleSelectMenu
                        open={open}
                        onOpenChange={setOpen}
                        items={items}
                        selected={selected}
                        onSelect={onSelect}
                        disabled={disabled}
                        minWidth={minWidth}
                        maxWidth={maxWidth}
                        maxHeight={maxHeight}
                        alignment={alignment}
                        side={side}
                        sideOffset={sideOffset}
                        alignOffset={alignOffset}
                        enableSearch={enableSearch}
                        trigger={
                            <PrimitiveButton
                                display="flex"
                                width={'100%'}
                                alignItems="center"
                                overflow="hidden"
                                borderRadius={8}
                                boxShadow={
                                    variant === SelectMenuVariant.CONTAINER
                                        ? FOUNDATION_THEME.shadows.xs
                                        : undefined
                                }
                                justifyContent="space-between"
                                paddingX={
                                    selectTokens.trigger.selectedValue.padding[
                                        size
                                    ].x
                                }
                                paddingY={
                                    selectTokens.trigger.selectedValue.padding[
                                        size
                                    ].y
                                }
                                backgroundColor={
                                    open
                                        ? FOUNDATION_THEME.colors.gray[25]
                                        : FOUNDATION_THEME.colors.gray[0]
                                }
                                outline={
                                    variant === SelectMenuVariant.CONTAINER
                                        ? `1px solid ${FOUNDATION_THEME.colors.gray[200]} !important`
                                        : undefined
                                }
                                _hover={{
                                    backgroundColor:
                                        FOUNDATION_THEME.colors.gray[50],
                                }}
                                _focus={{
                                    outline: `1px solid ${FOUNDATION_THEME.colors.gray[400]} !important`,
                                }}
                                gap={8}
                            >
                                <Block
                                    display="flex"
                                    alignItems="center"
                                    gap={8}
                                >
                                    {slot && (
                                        <Block contentCentered>{slot}</Block>
                                    )}
                                    {isSmallScreen &&
                                    size === SelectMenuSize.LARGE &&
                                    variant === SelectMenuVariant.CONTAINER ? (
                                        <Block>
                                            <Block
                                                display="flex"
                                                alignItems="center"
                                                gap={4}
                                                width={'100%'}
                                            >
                                                <Text
                                                    variant="body.sm"
                                                    fontWeight={500}
                                                    color={
                                                        FOUNDATION_THEME.colors
                                                            .gray[400]
                                                    }
                                                >
                                                    {label}
                                                </Text>
                                                {required && (
                                                    <span
                                                        style={{
                                                            color: FOUNDATION_THEME
                                                                .colors
                                                                .red[500],
                                                        }}
                                                    >
                                                        *
                                                    </span>
                                                )}
                                            </Block>
                                            {selected && (
                                                <Text
                                                    variant="body.md"
                                                    color={
                                                        FOUNDATION_THEME.colors
                                                            .gray[600]
                                                    }
                                                >
                                                    {valueLabelMap[selected]}
                                                </Text>
                                            )}
                                        </Block>
                                    ) : (
                                        <Text
                                            variant="body.md"
                                            color={
                                                selected
                                                    ? FOUNDATION_THEME.colors
                                                          .gray[700]
                                                    : FOUNDATION_THEME.colors
                                                          .gray[600]
                                            }
                                            fontWeight={500}
                                        >
                                            {selected
                                                ? valueLabelMap[selected]
                                                : placeholder}
                                        </Text>
                                    )}
                                </Block>
                                <Block contentCentered>
                                    <ChevronDown
                                        size={16}
                                        color={
                                            FOUNDATION_THEME.colors.gray[500]
                                        }
                                    />
                                </Block>
                            </PrimitiveButton>
                        }
                    />
                </Block>
            </Block>
            {variant === SelectMenuVariant.CONTAINER && (
                <InputFooter hintText={hintText} />
            )}
        </Block>
    )
}

export default SingleSelect<|MERGE_RESOLUTION|>--- conflicted
+++ resolved
@@ -15,7 +15,7 @@
 import selectTokens from '../Select/select.token'
 import { ChevronDown, X } from 'lucide-react'
 import type { SingleSelectProps } from './types'
-<<<<<<< HEAD
+import { BREAKPOINTS } from '../../breakpoints/breakPoints'
 import { useBreakpoints } from '../../hooks/useBreakPoints'
 import {
     Drawer,
@@ -28,11 +28,7 @@
     DrawerBody,
     DrawerClose,
 } from '../Drawer'
-import { ButtonV2, ButtonTypeV2, ButtonSizeV2 } from '../ButtonV2'
-=======
-import { BREAKPOINTS } from '../../breakpoints/breakPoints'
-import { useBreakpoints } from '../../hooks/useBreakPoints'
->>>>>>> 15be8c84
+import { Button, ButtonType, ButtonSize } from '../Button'
 
 const map = function getValueLabelMap(
     groups: SelectMenuGroupType[]
@@ -84,7 +80,8 @@
     const { innerWidth } = useBreakpoints()
     const isMobile = innerWidth < 1024
     const valueLabelMap = map(items)
-<<<<<<< HEAD
+    const { breakPointLabel } = useBreakpoints(BREAKPOINTS)
+    const isSmallScreen = breakPointLabel === 'sm'
 
     const getDisplayText = () => {
         if (!selected) {
@@ -392,11 +389,11 @@
                                             >
                                                 {valueLabelMap[selected]}
                                             </Text>
-                                            <ButtonV2
+                                            <Button
                                                 buttonType={
-                                                    ButtonTypeV2.SECONDARY
+                                                    ButtonType.SECONDARY
                                                 }
-                                                size={ButtonSizeV2.SMALL}
+                                                size={ButtonSize.SMALL}
                                                 leadingIcon={<X size={12} />}
                                                 onClick={() => onSelect('')}
                                             />
@@ -415,10 +412,6 @@
         )
     }
 
-=======
-    const { breakPointLabel } = useBreakpoints(BREAKPOINTS)
-    const isSmallScreen = breakPointLabel === 'sm'
->>>>>>> 15be8c84
     return (
         <Block
             width="100%"
