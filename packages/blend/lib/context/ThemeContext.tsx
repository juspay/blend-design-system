--- conflicted
+++ resolved
@@ -1,131 +1,4 @@
 import { createContext, useContext } from 'react'
-<<<<<<< HEAD
-import {
-    getSearchInputTokens,
-    type SearchInputTokensType,
-} from '../components/Inputs/SearchInput/searchInput.tokens'
-import {
-    getTagTokens,
-    type ResponsiveTagTokens,
-} from '../components/Tags/tag.tokens'
-import {
-    getTextAreaTokens,
-    type ResponsiveTextAreaTokens,
-} from '../components/Inputs/TextArea/textarea.token'
-import {
-    getRadioTokens,
-    type ResponsiveRadioTokens,
-} from '../components/Radio/radio.token'
-import {
-    getSwitchTokens,
-    type ResponsiveSwitchTokens,
-} from '../components/Switch/switch.token'
-import {
-    getTextInputTokens,
-    type ResponsiveTextInputTokens,
-} from '../components/Inputs/TextInput/textInput.tokens'
-import {
-    getNumberInputTokens,
-    type ResponsiveNumberInputTokens,
-} from '../components/Inputs/NumberInput/numberInput.tokens'
-import {
-    getAlertTokens,
-    type ResponsiveAlertTokens,
-} from '../components/Alert/alert.tokens'
-import {
-    getOTPInputTokens,
-    type ResponsiveOTPInputTokens,
-} from '../components/Inputs/OTPInput/otpInput.tokens'
-import {
-    getTooltipTokens,
-    type ResponsiveTooltipTokens,
-} from '../components/Tooltip/tooltip.tokens'
-import {
-    getUnitInputTokens,
-    type ResponsiveUnitInputTokens,
-} from '../components/Inputs/UnitInput/unitInput.tokens'
-import {
-    getMultiValueInputTokens,
-    type MultiValueInputTokensType,
-} from '../components/Inputs/MultiValueInput/multiValueInput.tokens'
-import {
-    getDropdownInputTokens,
-    type ResponsiveDropdownInputTokens,
-} from '../components/Inputs/DropdownInput/dropdownInput.tokens'
-import {
-    getCheckboxTokens,
-    type ResponsiveCheckboxTokens,
-} from '../components/Checkbox/checkbox.token'
-import {
-    getTabsTokens,
-    type ResponsiveTabsTokens,
-} from '../components/Tabs/tabs.token'
-import {
-    getButtonTokens,
-    type ResponsiveButtonTokens,
-} from '../components/Button/button.tokens'
-import {
-    getModalComponentTokens,
-    type ModalTokensType,
-} from '../components/Modal/modal.tokens'
-import {
-    getBreadcrumbTokens,
-    type ResponsiveBreadcrumbTokens,
-} from '../components/Breadcrumb/breadcrumb.tokens'
-import {
-    getPopoverTokens,
-    type PopoverTokenType,
-} from '../components/Popover/popover.tokens'
-import {
-    getMenuTokens,
-    type ResponsiveMenuTokensType,
-} from '../components/Menu/menu.tokens'
-import {
-    getMultiSelectTokens,
-    type ResponsiveMultiSelectTokens,
-} from '../components/MultiSelect/multiSelect.tokens'
-import {
-    getSingleSelectTokens,
-    type ResponsiveSingleSelectTokens,
-} from '../components/SingleSelect/singleSelect.tokens'
-import {
-    getTableToken,
-    type ResponsiveTableTokens,
-} from '../components/DataTable/dataTable.tokens'
-import {
-    getCalendarToken,
-    type ResponsiveCalendarTokens,
-} from '../components/DateRangePicker/dateRangePicker.tokens'
-import {
-    getAccordionToken,
-    type ResponsiveAccordionTokens,
-} from '../components/Accordion/accordion.tokens'
-import {
-    getStatCardToken,
-    type ResponsiveStatCardTokens,
-} from '../components/StatCard/statcard.tokens'
-import type { ProgressBarTokenType } from '../components/ProgressBar/progressbar.tokens'
-import {
-    getDrawerComponentTokens,
-    type DrawerTokensType,
-} from '../components/Drawer/drawer.tokens'
-import {
-    getChartTokens,
-    type ResponsiveChartTokens,
-} from '../components/Charts/chart.tokens'
-import {
-    getSnackbarTokens,
-    type ResponsiveSnackbarTokens,
-} from '../components/Snackbar/snackbar.tokens'
-import {
-    getKeyValuePairTokens,
-    type ResponsiveKeyValuePairTokens,
-} from '../components/KeyValuePair/KeyValuePair.tokens'
-import {
-    getCardTokens,
-    type ResponsiveCardTokens,
-} from '../components/Card/card.tokens'
-=======
 import type { ResponsiveSearchInputTokens } from '../components/Inputs/SearchInput/searchInput.tokens'
 import type { ResponsiveTagTokens } from '../components/Tags/tag.tokens'
 import type { ResponsiveTextAreaTokens } from '../components/Inputs/TextArea/textarea.token'
@@ -161,22 +34,14 @@
 import type { ResponsiveSnackbarTokens } from '../components/Snackbar/snackbar.tokens'
 import type { ResponsiveKeyValuePairTokens } from '../components/KeyValuePair/KeyValuePair.tokens'
 import type { ResponsiveCardTokens } from '../components/Card/card.tokens'
->>>>>>> e28e6e1a
-import type { ResponsiveTopbarTokens } from '../components/Topbar/topbar.tokens'
+import {
+    getTopbarTokens,
+    type ResponsiveTopbarTokens,
+} from '../components/Topbar/topbar.tokens'
 import type { ResponsiveAvatarTokens } from '../components/Avatar/avatar.tokens'
 import type { ResponsiveAvatarGroupTokens } from '../components/AvatarGroup/avatarGroup.tokens'
 import type { ResponsiveSidebarTokens } from '../components/Sidebar/sidebar.tokens'
-
 import { FOUNDATION_THEME, type ThemeType } from '../tokens'
-<<<<<<< HEAD
-
-import { getTopbarTokens } from '../components/Topbar/topbar.tokens'
-import {
-    getStepperTokens,
-    ResponsiveStepperTokens,
-} from '../components/Stepper/stepper.tokens'
-=======
-import { BREAKPOINTS } from '../breakpoints/breakPoints'
 import { getTagTokens } from '../components/Tags/tag.tokens'
 import { getSearchInputTokens } from '../components/Inputs/SearchInput/searchInput.tokens'
 import { getTextAreaTokens } from '../components/Inputs/TextArea/textarea.token'
@@ -208,20 +73,18 @@
 import { getSnackbarTokens } from '../components/Snackbar/snackbar.tokens'
 import { getKeyValuePairTokens } from '../components/KeyValuePair/KeyValuePair.tokens'
 import { getCardTokens } from '../components/Card/card.tokens'
->>>>>>> e28e6e1a
 import {
     getSkeletonTokens,
     ResponsiveSkeletonTokens,
 } from '../components/Skeleton/skeleton.tokens'
-<<<<<<< HEAD
 import { BREAKPOINTS } from '../breakpoints/breakPoints'
-import progressBarTokens from '../components/ProgressBar/progressbar.tokens'
-=======
-import { getTopbarTokens } from '../components/Topbar/topbar.tokens'
 import { getAvatarTokens } from '../components/Avatar/avatar.tokens'
 import { getAvatarGroupTokens } from '../components/AvatarGroup/avatarGroup.tokens'
 import { getSidebarTokens } from '../components/Sidebar/sidebar.tokens'
->>>>>>> e28e6e1a
+import {
+    getStepperTokens,
+    ResponsiveStepperTokens,
+} from '../components/Stepper/stepper.tokens'
 
 export type ComponentTokenType = {
     TAGS?: ResponsiveTagTokens
@@ -307,13 +170,10 @@
         KEYVALUEPAIR: getKeyValuePairTokens(FOUNDATION_THEME),
         CARD: getCardTokens(FOUNDATION_THEME),
         TOPBAR: getTopbarTokens(FOUNDATION_THEME),
-<<<<<<< HEAD
         SKELETON: getSkeletonTokens(FOUNDATION_THEME),
-=======
         AVATAR: getAvatarTokens(FOUNDATION_THEME),
         AVATAR_GROUP: getAvatarGroupTokens(FOUNDATION_THEME),
         SIDEBAR: getSidebarTokens(FOUNDATION_THEME),
->>>>>>> e28e6e1a
     },
     breakpoints: BREAKPOINTS,
 })
