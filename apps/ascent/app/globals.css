--- conflicted
+++ resolved
@@ -118,10 +118,7 @@
     --grey-500: #4f4f4f;
     --text-40: 40px;
     --text-64: 64px;
-<<<<<<< HEAD
-=======
     --text-56: 56px;
->>>>>>> 263e751a
     --rounded-50: 50px;
     --rounded-46: 46px;
     --date-card-badge-color: rgba(255, 255, 255, 0.02);
