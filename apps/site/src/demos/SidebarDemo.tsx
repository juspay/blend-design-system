import { useState } from 'react'
import ButtonDemo from './ButtonDemo'
import {
    Tag as TagIcon,
    Menu as MenuIcon,
    BarChart2,
    Type,
    Calendar as CalendarIcon,
    ListFilter,
    User as UserIcon,
    Info,
    FormInput,
    AlertCircle,
    Bell as BellIcon,
    Square,
    Users,
    Layout,
    FileText,
    List,
    Grid,
    Box,
    IndianRupee,
    Table,
    Palette,
    MessageCircle,
    CircleDot as Radio,
    Weight,
    DecimalsArrowRightIcon,
    Search,
} from 'lucide-react'
import { FOUNDATION_THEME } from '../../../../packages/blend/lib/tokens'
import { Sidebar } from '../../../../packages/blend/lib/components/Sidebar'
import ButtonGroupDemo from './ButtonGroupDemo'
import TagDemo from './TagDemo'
import AvatarDemo from './AvatarDemo'
import BreadcrumbDemo from './BreadcrumbDemo'
import InputDemo from './TextInputDemo'
import UnitInputDemo from './UnitInputDemo'
import type { DirectoryData } from '../../../../packages/blend/lib/components/Directory/types'
import NumberInputDemo from './NumberInputDemo'
import TextAreaDemo from './TextAreaDemo'
import AlertDemo from './AlertDemo'
import TabsDemo from './TabsDemo'
import AccordionDemo from './AccordionDemo'
import StatCardDemo from './StatCardDemo'
import SnackbarDemo from './SnackbarDemo'
import AvatarGroupDemo from './AvatarGroupDemo'
import TooltipDemo from './TooltipDemo'
import ModalDemo from './ModalDemo'
import RadioDemo from './RadioDemo'
import CheckboxDemo from './CheckboxDemo'
import SwitchDemo from './SwitchDemo'
import ProgressBarDemo from './ProgressBarDemo'
import { ThemeProvider } from '../../../../packages/blend/lib/context'
import ALT_FOUNDATION_TOKENS from '../themes/AIT_FOUNDATION_TOKENS'
import HDFC_COMPONENT_TOKENS from '../themes/HDFC_COMPONENT_TOKENS'
import { SingleSelect } from '../../../../packages/blend/lib/components/SingleSelect'
import {
    SelectMenuAlignment,
    SelectMenuVariant,
} from '../../../../packages/blend/lib/components/Select'
import MenuDemo from './MenuDemo'
import SingleSelectDemo from './SingleSelectDemo'
import MultiSelectDemo from './MultiSelectDemo'
import DropdownInputDemo from './DropdownInputDemo'
import DrawerDemo from './DrawerDemo'
import DateRangePickerDemo from './DateRangePickerDemo'
import DataTableDemo from './dataTableDemo'
import ChartsDemo from './ChartsDemo'
import PopoverDemo from './PopoverDemo'
import MultiValueInputDemo from './MultiValueInputDemo'
import {
    Avatar,
    AvatarShape,
    AvatarSize,
    TextInput,
} from '../../../../packages/blend/lib/main'
import Text from '../../../../packages/blend/lib/components/Text/Text'
import Block from '../../../../packages/blend/lib/components/Primitives/Block/Block'

const SidebarDemo = () => {
    const [activeComponent, setActiveComponent] = useState<
        | 'buttons'
        | 'tooltips'
        | 'tags'
        | 'splitTags'
        | 'breadcrumb'
        | 'tabs'
        | 'checkbox'
        | 'radio'
        | 'switch'
        | 'textInput'
        | 'alerts'
        | 'avatarGroup'
        | 'charts'
        | 'chartsV2'
        | 'fonts'
        | 'datePicker'
        | 'selectors'
        | 'buttonGroups'
        | 'avatars'
        | 'menu'
        | 'dropdown'
        | 'accordion'
        | 'statCard'
        | 'modal'
        | 'input'
        | 'unitInput'
        | 'numberInput'
        | 'textArea'
        | 'snackbar'
        | 'dataTable'
        | 'drawer'
        | 'colorPalette'
        | 'popover'
        | 'progressBar'
        | 'theme'
        | 'salesKpiDashboard'
        | 'transactionAnalyticsDashboard'
        | 'singleSelect'
        | 'multiSelect'
        | 'dropdownInput'
        | 'dataRangePicker'
<<<<<<< HEAD
    >('dataTable')
=======
        | 'multiValueInput'
    >('multiValueInput')
>>>>>>> 52055ff4

    const [activeTenant, setActiveTenant] = useState<string>('Juspay')
    const [activeMerchant, setActiveMerchant] =
        useState<string>('design-system')
    const [search, setSearch] = useState<string>('')

    const tenants = [
        {
            label: 'Juspay',
            icon: (
                <IndianRupee
                    style={{ width: '16px', height: '16px' }}
                    color={FOUNDATION_THEME.colors.gray[600]}
                />
            ),
            id: 'juspay',
        },
        {
            label: 'Razorpay',
            icon: (
                <UserIcon
                    style={{ width: '16px', height: '16px' }}
                    color={FOUNDATION_THEME.colors.gray[600]}
                />
            ),
            id: 'razorpay',
        },
    ]

    const merchants = [
        {
            label: 'Design System',
            icon: <UserIcon style={{ width: '16px', height: '16px' }} />,
            value: 'design-system',
        },
        {
            label: 'Design System 2',
            icon: <UserIcon style={{ width: '16px', height: '16px' }} />,
            value: 'design-system-2',
        },
    ]

    const renderContent = () => {
        switch (activeComponent) {
            case 'buttons':
                return <ButtonDemo />
            case 'buttonGroups':
                return <ButtonGroupDemo />
            case 'tags':
                return <TagDemo />
            case 'avatars':
                return <AvatarDemo />
            case 'breadcrumb':
                return <BreadcrumbDemo />
            case 'input':
                return <InputDemo />
            case 'unitInput':
                return <UnitInputDemo />
            case 'numberInput':
                return <NumberInputDemo />
            case 'textArea':
                return <TextAreaDemo />
            case 'alerts':
                return <AlertDemo />
            case 'tabs':
                return <TabsDemo />
            case 'accordion':
                return <AccordionDemo />
            case 'statCard':
                return <StatCardDemo />
            case 'avatarGroup':
                return <AvatarGroupDemo />
            case 'snackbar':
                return <SnackbarDemo />
            case 'tooltips':
                return <TooltipDemo />
            case 'modal':
                return <ModalDemo />
            case 'radio':
                return <RadioDemo />
            case 'checkbox':
                return <CheckboxDemo />
            case 'switch':
                return <SwitchDemo />
            case 'menu':
                return <MenuDemo />
            case 'singleSelect':
                return <SingleSelectDemo />
            case 'multiSelect':
                return <MultiSelectDemo />
            case 'progressBar':
                return <ProgressBarDemo />
            case 'drawer':
                return <DrawerDemo />
            case 'dropdownInput':
                return <DropdownInputDemo />
            case 'dataRangePicker':
                return <DateRangePickerDemo />
            case 'dataTable':
                return <DataTableDemo />
            case 'charts':
                return <ChartsDemo />
            case 'popover':
                return <PopoverDemo />
            case 'multiValueInput':
                return <MultiValueInputDemo />
            default:
                return <div>No component selected</div>
        }
    }

    const sampleData: DirectoryData[] = [
        {
            label: 'Basic Components',
            isCollapsible: false,
            items: [
                {
                    label: 'Button',
                    leftSlot: (
                        <Square style={{ width: '16px', height: '16px' }} />
                    ),
                    onClick: () => setActiveComponent('buttons'),
                },
                {
                    label: 'Button Group',
                    leftSlot: (
                        <Grid style={{ width: '16px', height: '16px' }} />
                    ),
                    onClick: () => setActiveComponent('buttonGroups'),
                },
                {
                    label: 'Tag',
                    leftSlot: (
                        <TagIcon style={{ width: '16px', height: '16px' }} />
                    ),
                    onClick: () => setActiveComponent('tags'),
                },
                {
                    label: 'Avatar',
                    leftSlot: (
                        <Users style={{ width: '16px', height: '16px' }} />
                    ),
                    onClick: () => setActiveComponent('avatars'),
                },
                {
                    label: 'Avatar Group',
                    leftSlot: (
                        <Users style={{ width: '16px', height: '16px' }} />
                    ),
                    onClick: () => setActiveComponent('avatarGroup'),
                },
                {
                    label: 'Breadcrumb',
                    leftSlot: (
                        <Grid style={{ width: '16px', height: '16px' }} />
                    ),
                    onClick: () => setActiveComponent('breadcrumb'),
                },
            ],
        },
        {
            label: 'Inputs',
            isCollapsible: false,
            items: [
                {
                    label: 'Text Input',
                    leftSlot: (
                        <FormInput style={{ width: '16px', height: '16px' }} />
                    ),
                    onClick: () => setActiveComponent('input'),
                },
                {
                    label: 'Unit Input',
                    leftSlot: (
                        <Weight style={{ width: '16px', height: '16px' }} />
                    ),
                    onClick: () => setActiveComponent('unitInput'),
                },
                {
                    label: 'Number Input',
                    leftSlot: (
                        <DecimalsArrowRightIcon
                            style={{ width: '16px', height: '16px' }}
                        />
                    ),
                    onClick: () => setActiveComponent('numberInput'),
                },
                {
                    label: 'Dropdown Input',
                    leftSlot: (
                        <DecimalsArrowRightIcon
                            style={{ width: '16px', height: '16px' }}
                        />
                    ),
                    onClick: () => setActiveComponent('dropdownInput'),
                },
                {
                    label: 'Text Area',
                    leftSlot: (
                        <FileText style={{ width: '16px', height: '16px' }} />
                    ),
                    onClick: () => setActiveComponent('textArea'),
                },
                {
                    label: 'Multi Value Input',
                    leftSlot: (
                        <ListFilter style={{ width: '16px', height: '16px' }} />
                    ),
                    onClick: () => setActiveComponent('multiValueInput'),
                },
            ],
        },
        {
            label: 'Navigation',
            items: [
                {
                    label: 'Menu',
                    leftSlot: (
                        <MenuIcon style={{ width: '16px', height: '16px' }} />
                    ),
                    items: [
                        {
                            label: 'Item 1',
                            leftSlot: (
                                <Square
                                    style={{ width: '16px', height: '16px' }}
                                />
                            ),
                            onClick: () => setActiveComponent('menu'),
                            items: [
                                {
                                    label: 'Item 1.1',
                                    leftSlot: (
                                        <Square
                                            style={{
                                                width: '16px',
                                                height: '16px',
                                            }}
                                        />
                                    ),
                                    onClick: () => setActiveComponent('menu'),
                                    items: [
                                        {
                                            label: 'Item 1.1.1',
                                            leftSlot: (
                                                <Square
                                                    style={{
                                                        width: '16px',
                                                        height: '16px',
                                                    }}
                                                />
                                            ),
                                            onClick: () =>
                                                setActiveComponent('menu'),
                                        },
                                    ],
                                },
                            ],
                        },
                        {
                            label: 'Item 2',
                            leftSlot: (
                                <Square
                                    style={{ width: '16px', height: '16px' }}
                                />
                            ),
                        },
                    ],
                },
                {
                    label: 'Single Select',
                    leftSlot: (
                        <List style={{ width: '16px', height: '16px' }} />
                    ),
                    onClick: () => setActiveComponent('singleSelect'),
                },
                {
                    label: 'Multi Select',
                    leftSlot: (
                        <ListFilter style={{ width: '16px', height: '16px' }} />
                    ),
                    onClick: () => setActiveComponent('multiSelect'),
                },
                {
                    label: 'Tabs',
                    leftSlot: (
                        <Layout style={{ width: '16px', height: '16px' }} />
                    ),
                    onClick: () => setActiveComponent('tabs'),
                },
                {
                    label: 'Accordion',
                    leftSlot: (
                        <List style={{ width: '16px', height: '16px' }} />
                    ),
                    onClick: () => setActiveComponent('accordion'),
                },
            ],
        },
        {
            label: 'Feedback',
            items: [
                {
                    label: 'Alert',
                    leftSlot: (
                        <AlertCircle
                            style={{ width: '16px', height: '16px' }}
                        />
                    ),
                    onClick: () => setActiveComponent('alerts'),
                },
                {
                    label: 'Snackbar',
                    leftSlot: (
                        <BellIcon style={{ width: '16px', height: '16px' }} />
                    ),
                    onClick: () => setActiveComponent('snackbar'),
                },
                {
                    label: 'Tooltip',
                    leftSlot: (
                        <Info style={{ width: '16px', height: '16px' }} />
                    ),
                    onClick: () => setActiveComponent('tooltips'),
                },
                {
                    label: 'Modal',
                    leftSlot: <Box style={{ width: '16px', height: '16px' }} />,
                    onClick: () => setActiveComponent('modal'),
                },
                {
                    label: 'Popover',
                    leftSlot: (
                        <MessageCircle
                            style={{ width: '16px', height: '16px' }}
                        />
                    ),
                    onClick: () => setActiveComponent('popover'),
                },
                {
                    label: 'Drawer',
                    leftSlot: <Box style={{ width: '16px', height: '16px' }} />,
                    onClick: () => setActiveComponent('drawer'),
                },
            ],
        },
        {
            label: 'Data Display',
            isCollapsible: true,
            defaultOpen: true,
            items: [
                {
                    label: 'Chart',
                    leftSlot: (
                        <BarChart2 style={{ width: '16px', height: '16px' }} />
                    ),
                    onClick: () => setActiveComponent('charts'),
                },
                {
                    label: 'Stat Card',
                    leftSlot: (
                        <FileText style={{ width: '16px', height: '16px' }} />
                    ),
                    onClick: () => setActiveComponent('statCard'),
                },
                {
                    label: 'Progress Bar',
                    leftSlot: (
                        <BarChart2 style={{ width: '16px', height: '16px' }} />
                    ),
                    onClick: () => setActiveComponent('progressBar'),
                },
                {
                    label: 'Data Table',
                    leftSlot: (
                        <Table style={{ width: '16px', height: '16px' }} />
                    ),
                    onClick: () => setActiveComponent('dataTable'),
                },
                {
                    label: 'Date Picker',
                    leftSlot: (
                        <CalendarIcon
                            style={{ width: '16px', height: '16px' }}
                        />
                    ),
                    onClick: () => setActiveComponent('dataRangePicker'),
                },
            ],
        },
        {
            label: 'Form Elements',
            isCollapsible: true,
            defaultOpen: true,
            items: [
                {
                    label: 'Radio',
                    leftSlot: (
                        <Radio style={{ width: '16px', height: '16px' }} />
                    ),
                    onClick: () => setActiveComponent('radio'),
                },
                {
                    label: 'Checkbox',
                    leftSlot: (
                        <Square style={{ width: '16px', height: '16px' }} />
                    ), // Using Square as a placeholder icon
                    onClick: () => setActiveComponent('checkbox'),
                },
                {
                    label: 'Switch',
                    leftSlot: (
                        <Square style={{ width: '16px', height: '16px' }} />
                    ),
                    onClick: () => setActiveComponent('switch'),
                },
                {
                    label: 'Selectors',
                    leftSlot: (
                        <ListFilter style={{ width: '16px', height: '16px' }} />
                    ),
                    onClick: () => setActiveComponent('selectors'),
                },
            ],
        },
        {
            label: 'Typography',
            items: [
                {
                    label: 'Fonts',
                    leftSlot: (
                        <Type style={{ width: '16px', height: '16px' }} />
                    ),
                    onClick: () => setActiveComponent('fonts'),
                },
            ],
        },
        {
            label: 'Design System',
            items: [
                {
                    label: 'Color Palette',
                    leftSlot: (
                        <Palette style={{ width: '16px', height: '16px' }} />
                    ),
                    onClick: () => setActiveComponent('colorPalette'),
                },
            ],
        },
    ]

    const [theme, setTheme] = useState<'EULER' | 'JUSBIZ'>('EULER')

    const breakpoints = {
        sm: 480,
        lg: 1440,
    }

    const themeProps =
        theme === 'EULER'
            ? {}
            : {
                  foundationTokens: ALT_FOUNDATION_TOKENS,
                  componentTokens: HDFC_COMPONENT_TOKENS,
                  breakpoints: breakpoints,
              }

    return (
        <div className="w-screen h-screen">
            <ThemeProvider {...themeProps}>
                <Sidebar
                    leftPanel={{
                        items: tenants,
                        selected: activeTenant,
                        onSelect: (value) => setActiveTenant(value),
                    }}
                    sidebarTopSlot={
                        <SingleSelect
                            placeholder="Select Merchant"
                            variant={SelectMenuVariant.NO_CONTAINER}
                            items={[
                                {
                                    items: merchants,
                                },
                            ]}
                            selected={activeMerchant}
                            onSelect={(value) => setActiveMerchant(value)}
                        />
                    }
                    data={sampleData}
                    topbar={
                        <div className="flex items-center justify-between gap-2">
                            <Block width="350px">
                                <TextInput
                                    placeholder="Search"
                                    value={search}
                                    onChange={(e) => setSearch(e.target.value)}
                                    leftSlot={
                                        <Search
                                            style={{
                                                width: '16px',
                                                height: '16px',
                                            }}
                                            color={
                                                FOUNDATION_THEME.colors
                                                    .gray[400]
                                            }
                                        />
                                    }
                                    rightSlot={
                                        <span
                                            style={{
                                                fontSize: 14,
                                                color: FOUNDATION_THEME.colors
                                                    .gray[300],
                                            }}
                                        >
                                            ⌘ + K
                                        </span>
                                    }
                                />
                            </Block>
                            <div>
                                <SingleSelect
                                    label="Theme"
                                    placeholder="Select Theme"
                                    minWidth={200}
                                    alignment={SelectMenuAlignment.END}
                                    selected={theme}
                                    onSelect={(value) =>
                                        setTheme(value as 'EULER' | 'JUSBIZ')
                                    }
                                    variant={SelectMenuVariant.NO_CONTAINER}
                                    items={[
                                        {
                                            items: [
                                                {
                                                    value: 'EULER',
                                                    label: 'EULER',
                                                },
                                                {
                                                    value: 'JUSBIZ',
                                                    label: 'JUSBIZ',
                                                },
                                            ],
                                        },
                                    ]}
                                />
                            </div>
                        </div>
                    }
                    footer={
                        <div className="flex items-center gap-2">
                            <Avatar
                                src="https://images.unsplash.com/photo-1472099645785-5658abf4ff4e?w=150&h=150&fit=crop&crop=face"
                                alt="John Doe"
                                size={AvatarSize.SM}
                                shape={AvatarShape.ROUNDED}
                            />
                            <Text
                                variant="body.md"
                                fontWeight={600}
                                color={FOUNDATION_THEME.colors.gray[600]}
                            >
                                John Doe
                            </Text>
                        </div>
                    }
                >
                    <div className="w-full h-full">{renderContent()}</div>
                </Sidebar>
            </ThemeProvider>
        </div>
    )
}

export default SidebarDemo<|MERGE_RESOLUTION|>--- conflicted
+++ resolved
@@ -121,12 +121,8 @@
         | 'multiSelect'
         | 'dropdownInput'
         | 'dataRangePicker'
-<<<<<<< HEAD
+        | 'multiValueInput'
     >('dataTable')
-=======
-        | 'multiValueInput'
-    >('multiValueInput')
->>>>>>> 52055ff4
 
     const [activeTenant, setActiveTenant] = useState<string>('Juspay')
     const [activeMerchant, setActiveMerchant] =
