import { forwardRef, type MouseEvent } from 'react'
import PrimitiveButton from '../Primitives/PrimitiveButton/PrimitiveButton'
import Block from '../Primitives/Block/Block'
import Text from '../Text/Text'
import type { ButtonProps } from './types'
import { ButtonSize, ButtonState, ButtonSubType, ButtonType } from './types'
import type { ButtonTokensType } from './button.tokens'
import { LoaderCircle } from 'lucide-react'
import { useResponsiveTokens } from '../../hooks/useResponsiveTokens'
import { FOUNDATION_THEME } from '../../tokens'

export type ButtonBaseProps = Omit<
    ButtonProps,
    'showSkeleton' | 'skeletonVariant'
> & {
    isSkeleton?: boolean
    tokens?: ButtonTokensType
}

const formatLineHeight = (
    value?: number | string | null
): string | undefined => {
    if (value === undefined || value === null) return undefined
    return typeof value === 'number' ? `${value}px` : value
}

const ButtonBase = forwardRef<HTMLButtonElement, ButtonBaseProps>(
    (props, ref) => {
        const {
            buttonType = ButtonType.PRIMARY,
            size = ButtonSize.SMALL,
            subType = ButtonSubType.DEFAULT,
            text,
            leadingIcon,
            trailingIcon,
            disabled,
            onClick,
            loading,
            buttonGroupPosition,
            fullWidth,
            width,
            justifyContent = 'center',
            state = ButtonState.DEFAULT,
            isSkeleton = false,
            tokens,
            ...htmlProps
        } = props

        const defaultButtonTokens =
            useResponsiveTokens<ButtonTokensType>('BUTTON')
        const buttonTokens = tokens ?? defaultButtonTokens

        const getBorderRadius = () => {
            const variantBorderRadius =
                buttonTokens.borderRadius[size][buttonType][subType].default
            if (buttonGroupPosition === undefined) return variantBorderRadius
            if (buttonGroupPosition === 'left') {
                return `${variantBorderRadius} 0 0 ${variantBorderRadius}`
            } else if (buttonGroupPosition === 'right') {
                return `0 ${variantBorderRadius} ${variantBorderRadius} 0`
            }
            return `0px 0px 0px 0px`
        }

        const isLoading = loading && !isSkeleton
        const isDisabled = isSkeleton ? true : disabled
        const paddingTokens = buttonTokens.padding[size][buttonType][subType]
        const lineHeight = formatLineHeight(
            FOUNDATION_THEME.font.size.body.md.lineHeight
        )

        const getRippleColor = (): string => {
            if (buttonType === ButtonType.SECONDARY) {
                return 'rgba(0, 0, 0, 0.1)'
            } else if (buttonType === ButtonType.PRIMARY) {
                return 'rgba(219, 234, 254, 0.7)'
            } else if (buttonType === ButtonType.DANGER) {
                return 'rgba(255, 255, 255, 0.6)'
            } else if (buttonType === ButtonType.SUCCESS) {
                return 'rgba(255, 255, 255, 0.6)'
            }
            return 'rgba(255, 255, 255, 0.4)'
        }

        const handleClick = (event: MouseEvent<HTMLButtonElement>) => {
            if (isSkeleton || isDisabled || isLoading) return
            onClick?.(event)
        }

        return (
            <PrimitiveButton
                ref={ref}
                onClick={handleClick}
                display="flex"
                alignItems="center"
                justifyContent={justifyContent}
                width={fullWidth ? '100%' : (width ?? 'fit-content')}
                height={
                    subType === ButtonSubType.INLINE ? 'fit-content' : 'auto'
                }
                gap={buttonTokens.gap}
                background={
                    isSkeleton
                        ? 'transparent'
                        : buttonTokens.backgroundColor[buttonType][subType]
                              .default
                }
                disabled={isDisabled}
                color={
                    isSkeleton
                        ? 'transparent'
                        : buttonTokens.text.color[buttonType][subType].default
                }
                borderRadius={getBorderRadius()}
                border={
                    isSkeleton
                        ? 'transparent'
                        : buttonTokens.border[buttonType][subType].default
                }
                outline={
                    isSkeleton
                        ? 'transparent'
                        : buttonTokens.outline[buttonType][subType].default
                }
                transition="transform 0.15s ease-in-out"
                _active={
                    isSkeleton || isDisabled
                        ? undefined
                        : {
                              background:
                                  buttonTokens.backgroundColor[buttonType][
                                      subType
                                  ].active,
                              //   border: buttonTokens.border[buttonType][subType]
                              //       .active,
                              boxShadow:
                                  buttonTokens.shadow[buttonType][subType]
                                      .active,
                              transform: 'scale(0.99)',
                          }
                }
                _hover={
                    isSkeleton
                        ? undefined
                        : {
                              background:
                                  buttonTokens.backgroundColor[buttonType][
                                      subType
                                  ].hover,
<<<<<<< HEAD
=======
                              //   outline:
                              //       buttonTokens.outline[buttonType][subType]
                              //           .hover,
>>>>>>> 37d80210
                              color: buttonTokens.text.color[buttonType][
                                  subType
                              ].hover,
                              //   transform: 'scale(1.01)',
                          }
                }
                _focusVisible={
                    isSkeleton
                        ? undefined
                        : {
                              border: buttonTokens.border[buttonType][subType]
                                  .default,
                              outline:
                                  buttonTokens.outline[buttonType][subType]
                                      .active,
                          }
                }
                _disabled={
                    isSkeleton
                        ? {
                              background: 'transparent',
                              border: 'transparent',
                              cursor: 'default',
                          }
                        : {
                              background:
                                  buttonTokens.backgroundColor[buttonType][
                                      subType
                                  ].disabled,
                              border: buttonTokens.border[buttonType][subType]
                                  .disabled,
                              cursor: 'not-allowed',
                          }
                }
                paddingX={paddingTokens.x}
                paddingY={paddingTokens.y}
                {...htmlProps}
            >
                {isLoading ? (
                    <LoaderCircle
                        size={16}
                        color={
                            buttonTokens.text.color[buttonType][subType].default
                        }
                        style={{
                            animation: 'spin 1s linear infinite',
                        }}
                    />
                ) : (
                    <>
                        {leadingIcon && (
                            <Block
                                as="span"
                                contentCentered
                                data-button-left-slot
                                style={{ opacity: isSkeleton ? 0 : 1 }}
                            >
                                {leadingIcon}
                            </Block>
                        )}
                        {text && (
                            <Text
                                fontSize={buttonTokens.text.fontSize[size]}
                                fontWeight={buttonTokens.text.fontWeight[size]}
                                as="span"
                                color={
                                    isSkeleton
                                        ? 'transparent'
                                        : buttonTokens.text.color[buttonType][
                                              subType
                                          ][state]
                                }
                                aria-hidden={isSkeleton ? true : undefined}
                                lineHeight={lineHeight}
                                textAlign="center"
                            >
                                {text}
                            </Text>
                        )}
                        {trailingIcon && (
                            <Block
                                as="span"
                                contentCentered
                                data-button-right-slot
                                style={{ opacity: isSkeleton ? 0 : 1 }}
                            >
                                {trailingIcon}
                            </Block>
                        )}
                    </>
                )}
<<<<<<< HEAD
=======
                {!isSkeleton && (
                    <RippleContainer
                        ripples={ripples}
                        rippleColor={getRippleColor()}
                    />
                )}
>>>>>>> 37d80210
            </PrimitiveButton>
        )
    }
)

ButtonBase.displayName = 'ButtonBase'

export default ButtonBase<|MERGE_RESOLUTION|>--- conflicted
+++ resolved
@@ -68,20 +68,6 @@
         const lineHeight = formatLineHeight(
             FOUNDATION_THEME.font.size.body.md.lineHeight
         )
-
-        const getRippleColor = (): string => {
-            if (buttonType === ButtonType.SECONDARY) {
-                return 'rgba(0, 0, 0, 0.1)'
-            } else if (buttonType === ButtonType.PRIMARY) {
-                return 'rgba(219, 234, 254, 0.7)'
-            } else if (buttonType === ButtonType.DANGER) {
-                return 'rgba(255, 255, 255, 0.6)'
-            } else if (buttonType === ButtonType.SUCCESS) {
-                return 'rgba(255, 255, 255, 0.6)'
-            }
-            return 'rgba(255, 255, 255, 0.4)'
-        }
-
         const handleClick = (event: MouseEvent<HTMLButtonElement>) => {
             if (isSkeleton || isDisabled || isLoading) return
             onClick?.(event)
@@ -147,12 +133,6 @@
                                   buttonTokens.backgroundColor[buttonType][
                                       subType
                                   ].hover,
-<<<<<<< HEAD
-=======
-                              //   outline:
-                              //       buttonTokens.outline[buttonType][subType]
-                              //           .hover,
->>>>>>> 37d80210
                               color: buttonTokens.text.color[buttonType][
                                   subType
                               ].hover,
@@ -244,15 +224,6 @@
                         )}
                     </>
                 )}
-<<<<<<< HEAD
-=======
-                {!isSkeleton && (
-                    <RippleContainer
-                        ripples={ripples}
-                        rippleColor={getRippleColor()}
-                    />
-                )}
->>>>>>> 37d80210
             </PrimitiveButton>
         )
     }
