import { useState } from 'react'
import ButtonDemo from './ButtonDemo'
import {
    Tag as TagIcon,
    Menu as MenuIcon,
    BarChart2,
    Type,
    Calendar as CalendarIcon,
    ListFilter,
    User as UserIcon,
    Info,
    FormInput,
    AlertCircle,
    Bell as BellIcon,
    Square,
    Users,
    Layout,
    FileText,
    List,
    Grid,
    Box,
    IndianRupee,
    Table,
    Palette,
    MessageCircle,
    CircleDot as Radio,
    Weight,
    DecimalsArrowRightIcon,
} from 'lucide-react'
import { FOUNDATION_THEME } from '../../../../packages/blend/lib/tokens'
import { Sidebar } from '../../../../packages/blend/lib/components/Sidebar'
import ButtonGroupDemo from './ButtonGroupDemo'
import TagDemo from './TagDemo'
import AvatarDemo from './AvatarDemo'
import BreadcrumbDemo from './BreadcrumbDemo'
import InputDemo from './TextInputDemo'
import UnitInputDemo from './UnitInputDemo'
import type { DirectoryData } from '../../../../packages/blend/dist/components/Directory/types'
import NumberInputDemo from './NumberInputDemo'
import TextAreaDemo from './TextAreaDemo'
import AlertDemo from './AlertDemo'
import TabsDemo from './TabsDemo'
import AccordionDemo from './AccordionDemo'
import StatCardDemo from './StatCardDemo'
import SnackbarDemo from './SnackbarDemo'
import AvatarGroupDemo from './AvatarGroupDemo'
import TooltipDemo from './TooltipDemo'
import ModalDemo from './ModalDemo'
import RadioDemo from './RadioDemo'
import CheckboxDemo from './CheckboxDemo'
import SwitchDemo from './SwitchDemo'
import ProgressBarDemo from './ProgressBarDemo'
import { Snackbar } from '../../../../packages/blend/lib/components/Snackbar'
import { ThemeProvider } from '../../../../packages/blend/lib/context'
import ALT_FOUNDATION_TOKENS from '../themes/AIT_FOUNDATION_TOKENS'
import HDFC_COMPONENT_TOKENS from '../themes/HDFC_COMPONENT_TOKENS'
import { SingleSelect } from '../../../../packages/blend/lib/components/SingleSelect'
import {
    SelectMenuAlignment,
    SelectMenuVariant,
} from '../../../../packages/blend/lib/components/Select'
import MenuDemo from './MenuDemo'
import SingleSelectDemo from './SingleSelectDemo'
import MultiSelectDemo from './MultiSelectDemo'

const SidebarDemo = () => {
    const [activeComponent, setActiveComponent] = useState<
        | 'buttons'
        | 'tooltips'
        | 'tags'
        | 'splitTags'
        | 'breadcrumb'
        | 'tabs'
        | 'checkbox'
        | 'radio'
        | 'switch'
        | 'textInput'
        | 'alerts'
        | 'avatarGroup'
        | 'charts'
        | 'chartsV2'
        | 'fonts'
        | 'datePicker'
        | 'selectors'
        | 'buttonGroups'
        | 'avatars'
        | 'menu'
        | 'dropdown'
        | 'accordion'
        | 'statCard'
        | 'modal'
        | 'input'
        | 'unitInput'
        | 'numberInput'
        | 'textArea'
        | 'snackbar'
        | 'dataTable'
        | 'colorPalette'
        | 'popover'
        | 'progressBar'
        | 'theme'
        | 'salesKpiDashboard'
        | 'transactionAnalyticsDashboard'
        | 'singleSelect'
        | 'multiSelect'
    >('buttons')

    const [activeTenant, setActiveTenant] = useState<string>('Juspay')
    const [activeMerchant, setActiveMerchant] = useState<string | undefined>(
        'Design System'
    )

    const tenants = [
        {
            label: 'Juspay',
            icon: (
                <IndianRupee
                    style={{ width: '16px', height: '16px' }}
                    color={FOUNDATION_THEME.colors.gray[600]}
                />
            ),
            id: 'juspay',
        },
        {
            label: 'Razorpay',
            icon: (
                <UserIcon
                    style={{ width: '16px', height: '16px' }}
                    color={FOUNDATION_THEME.colors.gray[600]}
                />
            ),
            id: 'razorpay',
        },
    ]

    const merchants = [
        {
            label: 'Design System',
            icon: <UserIcon style={{ width: '16px', height: '16px' }} />,
            id: 'design-system',
        },
        {
            label: 'Design System 2',
            icon: <UserIcon style={{ width: '16px', height: '16px' }} />,
            id: 'design-system-2',
        },
    ]

    const renderContent = () => {
        switch (activeComponent) {
            case 'buttons':
                return <ButtonDemo />
            case 'buttonGroups':
                return <ButtonGroupDemo />
            case 'tags':
                return <TagDemo />
            case 'avatars':
                return <AvatarDemo />
            case 'breadcrumb':
                return <BreadcrumbDemo />
            case 'input':
                return <InputDemo />
            case 'unitInput':
                return <UnitInputDemo />
            case 'numberInput':
                return <NumberInputDemo />
            case 'textArea':
                return <TextAreaDemo />
            case 'alerts':
                return <AlertDemo />
            case 'tabs':
                return <TabsDemo />
            case 'accordion':
                return <AccordionDemo />
            case 'statCard':
                return <StatCardDemo />
            case 'avatarGroup':
                return <AvatarGroupDemo />
            case 'snackbar':
                return <SnackbarDemo />
            case 'tooltips':
                return <TooltipDemo />
            case 'modal':
                return <ModalDemo />
            case 'radio':
                return <RadioDemo />
            case 'checkbox':
                return <CheckboxDemo />
            case 'switch':
                return <SwitchDemo />
            case 'menu':
                return <MenuDemo />
<<<<<<< HEAD
            case 'singleSelect':
                return <SingleSelectDemo />
            case 'multiSelect':
                return <MultiSelectDemo />
=======
            case 'progressBar':
                return <ProgressBarDemo />
>>>>>>> 32a550bb
            default:
                return <div>No component selected</div>
        }
    }

    const sampleData: DirectoryData[] = [
        {
            label: 'Basic Components',
            isCollapsible: false,
            items: [
                {
                    label: 'Button',
                    leftSlot: (
                        <Square style={{ width: '16px', height: '16px' }} />
                    ),
                    onClick: () => setActiveComponent('buttons'),
                },
                {
                    label: 'Button Group',
                    leftSlot: (
                        <Grid style={{ width: '16px', height: '16px' }} />
                    ),
                    onClick: () => setActiveComponent('buttonGroups'),
                },
                {
                    label: 'Tag',
                    leftSlot: (
                        <TagIcon style={{ width: '16px', height: '16px' }} />
                    ),
                    onClick: () => setActiveComponent('tags'),
                },
                {
                    label: 'Avatar',
                    leftSlot: (
                        <Users style={{ width: '16px', height: '16px' }} />
                    ),
                    onClick: () => setActiveComponent('avatars'),
                },
                {
                    label: 'Avatar Group',
                    leftSlot: (
                        <Users style={{ width: '16px', height: '16px' }} />
                    ),
                    onClick: () => setActiveComponent('avatarGroup'),
                },
                {
                    label: 'Breadcrumb',
                    leftSlot: (
                        <Grid style={{ width: '16px', height: '16px' }} />
                    ),
                    onClick: () => setActiveComponent('breadcrumb'),
                },
            ],
        },
        {
            label: 'Inputs',
            isCollapsible: false,
            items: [
                {
                    label: 'Text Input',
                    leftSlot: (
                        <FormInput style={{ width: '16px', height: '16px' }} />
                    ),
                    onClick: () => setActiveComponent('input'),
                },
                {
                    label: 'Unit Input',
                    leftSlot: (
                        <Weight style={{ width: '16px', height: '16px' }} />
                    ),
                    onClick: () => setActiveComponent('unitInput'),
                },
                {
                    label: 'Number Input',
                    leftSlot: (
                        <DecimalsArrowRightIcon
                            style={{ width: '16px', height: '16px' }}
                        />
                    ),
                    onClick: () => setActiveComponent('numberInput'),
                },
                {
                    label: 'Text Area',
                    leftSlot: (
                        <FileText style={{ width: '16px', height: '16px' }} />
                    ),
                    onClick: () => setActiveComponent('textArea'),
                },
            ],
        },
        {
            label: 'Navigation',
            items: [
                {
                    label: 'Menu',
                    leftSlot: (
                        <MenuIcon style={{ width: '16px', height: '16px' }} />
                    ),
                    items: [
                        {
                            label: 'Item 1',
                            leftSlot: (
                                <Square
                                    style={{ width: '16px', height: '16px' }}
                                />
                            ),
                            onClick: () => setActiveComponent('menu'),
                            items: [
                                {
                                    label: 'Item 1.1',
                                    leftSlot: (
                                        <Square
                                            style={{
                                                width: '16px',
                                                height: '16px',
                                            }}
                                        />
                                    ),
                                    onClick: () => setActiveComponent('menu'),
                                    items: [
                                        {
                                            label: 'Item 1.1.1',
                                            leftSlot: (
                                                <Square
                                                    style={{
                                                        width: '16px',
                                                        height: '16px',
                                                    }}
                                                />
                                            ),
                                            onClick: () =>
                                                setActiveComponent('menu'),
                                        },
                                    ],
                                },
                            ],
                        },
                        {
                            label: 'Item 2',
                            leftSlot: (
                                <Square
                                    style={{ width: '16px', height: '16px' }}
                                />
                            ),
                        },
                    ],
                },
                {
                    label: 'Single Select',
                    leftSlot: (
                        <List style={{ width: '16px', height: '16px' }} />
                    ),
                    onClick: () => setActiveComponent('singleSelect'),
                },
                {
                    label: 'Multi Select',
                    leftSlot: (
                        <ListFilter style={{ width: '16px', height: '16px' }} />
                    ),
                    onClick: () => setActiveComponent('multiSelect'),
                },
                {
                    label: 'Tabs',
                    leftSlot: (
                        <Layout style={{ width: '16px', height: '16px' }} />
                    ),
                    onClick: () => setActiveComponent('tabs'),
                },
                {
                    label: 'Accordion',
                    leftSlot: (
                        <List style={{ width: '16px', height: '16px' }} />
                    ),
                    onClick: () => setActiveComponent('accordion'),
                },
            ],
        },
        {
            label: 'Feedback',
            items: [
                {
                    label: 'Alert',
                    leftSlot: (
                        <AlertCircle
                            style={{ width: '16px', height: '16px' }}
                        />
                    ),
                    onClick: () => setActiveComponent('alerts'),
                },
                {
                    label: 'Snackbar',
                    leftSlot: (
                        <BellIcon style={{ width: '16px', height: '16px' }} />
                    ),
                    onClick: () => setActiveComponent('snackbar'),
                },
                {
                    label: 'Tooltip',
                    leftSlot: (
                        <Info style={{ width: '16px', height: '16px' }} />
                    ),
                    onClick: () => setActiveComponent('tooltips'),
                },
                {
                    label: 'Modal',
                    leftSlot: <Box style={{ width: '16px', height: '16px' }} />,
                    onClick: () => setActiveComponent('modal'),
                },
                {
                    label: 'Popover',
                    leftSlot: (
                        <MessageCircle
                            style={{ width: '16px', height: '16px' }}
                        />
                    ),
                    onClick: () => setActiveComponent('popover'),
                },
            ],
        },
        {
            label: 'Data Display',
            isCollapsible: true,
            defaultOpen: true,
            items: [
                {
                    label: 'Chart',
                    leftSlot: (
                        <BarChart2 style={{ width: '16px', height: '16px' }} />
                    ),
                    onClick: () => setActiveComponent('charts'),
                },
                {
                    label: 'Stat Card',
                    leftSlot: (
                        <FileText style={{ width: '16px', height: '16px' }} />
                    ),
                    onClick: () => setActiveComponent('statCard'),
                },
                {
                    label: 'Progress Bar',
                    leftSlot: (
                        <BarChart2 style={{ width: '16px', height: '16px' }} />
                    ),
                    onClick: () => setActiveComponent('progressBar'),
                },
                {
                    label: 'Data Table',
                    leftSlot: (
                        <Table style={{ width: '16px', height: '16px' }} />
                    ),
                    onClick: () => setActiveComponent('dataTable'),
                },
            ],
        },
        {
            label: 'Form Elements',
            isCollapsible: true,
            defaultOpen: true,
            items: [
                {
                    label: 'Date Picker',
                    leftSlot: (
                        <CalendarIcon
                            style={{ width: '16px', height: '16px' }}
                        />
                    ),
                    onClick: () => setActiveComponent('datePicker'),
                },
                {
                    label: 'Radio',
                    leftSlot: (
                        <Radio style={{ width: '16px', height: '16px' }} />
                    ),
                    onClick: () => setActiveComponent('radio'),
                },
                {
                    label: 'Checkbox',
                    leftSlot: (
                        <Square style={{ width: '16px', height: '16px' }} />
                    ), // Using Square as a placeholder icon
                    onClick: () => setActiveComponent('checkbox'),
                },
                {
                    label: 'Switch',
                    leftSlot: (
                        <Square style={{ width: '16px', height: '16px' }} />
                    ),
                    onClick: () => setActiveComponent('switch'),
                },
                {
                    label: 'Selectors',
                    leftSlot: (
                        <ListFilter style={{ width: '16px', height: '16px' }} />
                    ),
                    onClick: () => setActiveComponent('selectors'),
                },
            ],
        },
        {
            label: 'Typography',
            items: [
                {
                    label: 'Fonts',
                    leftSlot: (
                        <Type style={{ width: '16px', height: '16px' }} />
                    ),
                    onClick: () => setActiveComponent('fonts'),
                },
            ],
        },
        {
            label: 'Design System',
            items: [
                {
                    label: 'Color Palette',
                    leftSlot: (
                        <Palette style={{ width: '16px', height: '16px' }} />
                    ),
                    onClick: () => setActiveComponent('colorPalette'),
                },
            ],
        },
    ]

    const [theme, setTheme] = useState<'EULER' | 'JUSBIZ'>('EULER')

    const breakpoints = {
        sm: 480,
        lg: 1440,
    }

    const themeProps =
        theme === 'EULER'
            ? {}
            : {
                  foundationTokens: ALT_FOUNDATION_TOKENS,
                  componentTokens: HDFC_COMPONENT_TOKENS,
                  breakpoints: breakpoints,
              }

    return (
        <div className="w-screen h-screen">
            <ThemeProvider {...themeProps}>
                <Snackbar />
                <Sidebar
                    activeTenant={activeTenant}
                    setActiveTenant={setActiveTenant}
                    tenants={tenants}
                    activeMerchant={activeMerchant}
                    setActiveMerchant={setActiveMerchant}
                    merchants={merchants}
                    data={sampleData}
                    topbar={
                        <div className="flex justify-end">
                            <div>
                                <SingleSelect
                                    slot={
                                        <kbd
                                            style={{
                                                fontSize: 10,
                                                backgroundColor:
                                                    FOUNDATION_THEME.colors
                                                        .gray[25],
                                                padding: '2px 4px',
                                                borderRadius: 4,
                                            }}
                                        >
                                            CMD + E
                                        </kbd>
                                    }
                                    label="Theme"
                                    placeholder="Select Theme"
                                    minWidth={200}
                                    alignment={SelectMenuAlignment.END}
                                    selected={theme}
                                    onSelect={(value) =>
                                        setTheme(value as 'EULER' | 'JUSBIZ')
                                    }
                                    variant={SelectMenuVariant.NO_CONTAINER}
                                    items={[
                                        {
                                            items: [
                                                {
                                                    value: 'EULER',
                                                    label: 'EULER',
                                                },
                                                {
                                                    value: 'JUSBIZ',
                                                    label: 'JUSBIZ',
                                                },
                                            ],
                                        },
                                    ]}
                                />
                            </div>
                        </div>
                    }
                >
                    <div className="w-full h-full">{renderContent()}</div>
                </Sidebar>
            </ThemeProvider>
        </div>
    )
}

export default SidebarDemo<|MERGE_RESOLUTION|>--- conflicted
+++ resolved
@@ -190,15 +190,12 @@
                 return <SwitchDemo />
             case 'menu':
                 return <MenuDemo />
-<<<<<<< HEAD
             case 'singleSelect':
                 return <SingleSelectDemo />
             case 'multiSelect':
                 return <MultiSelectDemo />
-=======
             case 'progressBar':
                 return <ProgressBarDemo />
->>>>>>> 32a550bb
             default:
                 return <div>No component selected</div>
         }
