import type { SearchInputTokensType } from '../components/Inputs/SearchInput/searchInput.tokens'
import type { ResponsiveTextAreaTokens } from '../components/Inputs/TextArea/textarea.token'
import type { ResponsiveTagTokens } from '../components/Tags/tag.tokens'
import type { ResponsiveRadioTokens } from '../components/Radio/radio.token'
import type { ResponsiveSwitchTokens } from '../components/Switch/switch.token'
import type { ResponsiveCheckboxTokens } from '../components/Checkbox/checkbox.token'
import type { ResponsiveTabsTokens } from '../components/Tabs/tabs.token'
import { type ComponentTokenType, useTheme } from './ThemeContext'
import type { ResponsiveTextInputTokens } from '../components/Inputs/TextInput/textInput.tokens'
import type { ResponsiveNumberInputTokens } from '../components/Inputs/NumberInput/numberInput.tokens'
import type { ResponsiveAlertTokens } from '../components/Alert/alert.tokens'
import type { ResponsiveOTPInputTokens } from '../components/Inputs/OTPInput/otpInput.tokens'
import type { ResponsiveTooltipTokens } from '../components/Tooltip/tooltip.tokens'
import type { ResponsiveUnitInputTokens } from '../components/Inputs/UnitInput/unitInput.tokens'
import type { MultiValueInputTokensType } from '../components/Inputs/MultiValueInput/multiValueInput.tokens'
import type { ResponsiveDropdownInputTokens } from '../components/Inputs/DropdownInput/dropdownInput.tokens'
import type { ResponsiveButtonTokens } from '../components/Button/button.tokens'
import type { ModalTokensType } from '../components/Modal/modal.tokens'
import type { ResponsiveBreadcrumbTokens } from '../components/Breadcrumb/breadcrumb.tokens'
import type { PopoverTokenType } from '../components/Popover/popover.tokens'
import type { ResponsiveMenuTokensType } from '../components/Menu/menu.tokens'
import type { ResponsiveMultiSelectTokens } from '../components/MultiSelect/multiSelect.tokens'
import type { ResponsiveTableTokens } from '../components/DataTable/dataTable.tokens'
import type { ResponsiveCalendarTokens } from '../components/DateRangePicker/dateRangePicker.tokens'
import type { ResponsiveAccordionTokens } from '../components/Accordion/accordion.tokens'
import type { ResponsiveStatCardTokens } from '../components/StatCard/statcard.tokens'
import type { ProgressBarTokenType } from '../components/ProgressBar/progressbar.tokens'
import type { DrawerTokensType } from '../components/Drawer/drawer.tokens'
import { ResponsiveSingleSelectTokens } from '../components/SingleSelect/singleSelect.tokens'
import { ResponsiveChartTokens } from '../components/Charts/chart.tokens'
import { ResponsiveSnackbarTokens } from '../components/Snackbar/snackbar.tokens'
import { ResponsiveKeyValuePairTokens } from '../components/KeyValuePair/KeyValuePair.tokens'
import { ResponsiveCardTokens } from '../components/Card/card.tokens'
<<<<<<< HEAD
import { ResponsiveSkeletonTokens } from '../components/Skeleton/skeleton.tokens'
=======
import type { ResponsiveTopbarTokens } from '../components/Topbar/topbar.tokens'
>>>>>>> b5baca1d

export const useComponentToken = (
    component: keyof ComponentTokenType
):
    | SearchInputTokensType
    | ResponsiveTagTokens
    | ResponsiveTextAreaTokens
    | ResponsiveTextInputTokens
    | ResponsiveNumberInputTokens
    | ResponsiveAlertTokens
    | ResponsiveRadioTokens
    | ResponsiveOTPInputTokens
    | ResponsiveUnitInputTokens
    | MultiValueInputTokensType
    | ResponsiveSwitchTokens
    | ResponsiveCheckboxTokens
    | ResponsiveTabsTokens
    | ResponsiveTooltipTokens
    | ResponsiveDropdownInputTokens
    | ResponsiveButtonTokens
    | ModalTokensType
    | ResponsiveBreadcrumbTokens
    | PopoverTokenType
    | ResponsiveMenuTokensType
    | ResponsiveMultiSelectTokens
    | ResponsiveSingleSelectTokens
    | ResponsiveTableTokens
    | ResponsiveCalendarTokens
    | ResponsiveAccordionTokens
    | ResponsiveStatCardTokens
    | ProgressBarTokenType
    | DrawerTokensType
    | ResponsiveChartTokens
    | ResponsiveSnackbarTokens
    | ResponsiveKeyValuePairTokens
    | ResponsiveCardTokens
<<<<<<< HEAD
    | ResponsiveSkeletonTokens => {
=======
    | ResponsiveTopbarTokens => {
>>>>>>> b5baca1d
    const { componentTokens } = useTheme()
    switch (component) {
        case 'TOOLTIP':
            return componentTokens.TOOLTIP
        case 'TEXT_INPUT':
            return componentTokens.TEXT_INPUT
        case 'NUMBER_INPUT':
            return componentTokens.NUMBER_INPUT
        case 'ALERT':
            return componentTokens.ALERT
        case 'OTP_INPUT':
            return componentTokens.OTP_INPUT
        case 'TAGS':
            return componentTokens.TAGS
        case 'SEARCH_INPUT':
            return componentTokens.SEARCH_INPUT
        case 'TEXT_AREA':
            return componentTokens.TEXT_AREA
        case 'RADIO':
            return componentTokens.RADIO
        case 'SWITCH':
            return componentTokens.SWITCH
        case 'CHECKBOX':
            return componentTokens.CHECKBOX
        case 'TABS':
            return componentTokens.TABS
        case 'DROPDOWN_INPUT':
            return componentTokens.DROPDOWN_INPUT
        case 'BUTTON':
            return componentTokens.BUTTON
        case 'MODAL':
            return componentTokens.MODAL
        case 'BREADCRUMB':
            return componentTokens.BREADCRUMB
        case 'POPOVER':
            return componentTokens.POPOVER
        case 'MENU':
            return componentTokens.MENU
        case 'MULTI_SELECT':
            return componentTokens.MULTI_SELECT

        case 'TABLE':
            return componentTokens.TABLE
        case 'CALENDAR':
            return componentTokens.CALENDAR
        case 'ACCORDION':
            return componentTokens.ACCORDION
        case 'UNIT_INPUT':
            return componentTokens.UNIT_INPUT
        case 'MULTI_VALUE_INPUT':
            return componentTokens.MULTI_VALUE_INPUT
        case 'STAT_CARD':
            return componentTokens.STAT_CARD
        case 'PROGRESS_BAR':
            return componentTokens.PROGRESS_BAR
        case 'DRAWER':
            return componentTokens.DRAWER
        case 'SINGLE_SELECT':
            return componentTokens.SINGLE_SELECT
        case 'CHARTS':
            return componentTokens.CHARTS
        case 'SNACKBAR':
            return componentTokens.SNACKBAR
        case 'KEYVALUEPAIR':
            return componentTokens.KEYVALUEPAIR
        case 'CARD':
            return componentTokens.CARD
<<<<<<< HEAD
        case 'SKELETON':
            return componentTokens.SKELETON
=======
        case 'TOPBAR':
            return componentTokens.TOPBAR
>>>>>>> b5baca1d
        default:
            throw new Error(`Unknown component token: ${component}`)
    }
}<|MERGE_RESOLUTION|>--- conflicted
+++ resolved
@@ -31,11 +31,8 @@
 import { ResponsiveSnackbarTokens } from '../components/Snackbar/snackbar.tokens'
 import { ResponsiveKeyValuePairTokens } from '../components/KeyValuePair/KeyValuePair.tokens'
 import { ResponsiveCardTokens } from '../components/Card/card.tokens'
-<<<<<<< HEAD
 import { ResponsiveSkeletonTokens } from '../components/Skeleton/skeleton.tokens'
-=======
 import type { ResponsiveTopbarTokens } from '../components/Topbar/topbar.tokens'
->>>>>>> b5baca1d
 
 export const useComponentToken = (
     component: keyof ComponentTokenType
@@ -72,11 +69,8 @@
     | ResponsiveSnackbarTokens
     | ResponsiveKeyValuePairTokens
     | ResponsiveCardTokens
-<<<<<<< HEAD
-    | ResponsiveSkeletonTokens => {
-=======
+    | ResponsiveSkeletonTokens
     | ResponsiveTopbarTokens => {
->>>>>>> b5baca1d
     const { componentTokens } = useTheme()
     switch (component) {
         case 'TOOLTIP':
@@ -144,13 +138,10 @@
             return componentTokens.KEYVALUEPAIR
         case 'CARD':
             return componentTokens.CARD
-<<<<<<< HEAD
         case 'SKELETON':
             return componentTokens.SKELETON
-=======
         case 'TOPBAR':
             return componentTokens.TOPBAR
->>>>>>> b5baca1d
         default:
             throw new Error(`Unknown component token: ${component}`)
     }
