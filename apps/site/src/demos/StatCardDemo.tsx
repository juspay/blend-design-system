--- conflicted
+++ resolved
@@ -49,13 +49,9 @@
     const [arrowDirection, setArrowDirection] =
         useState<StatCardArrowDirection>(StatCardArrowDirection.UP)
 
-<<<<<<< HEAD
     const [showSkeleton, setShowSkeleton] = useState(false)
 
-=======
-    const [showSkeleton, setShowSkeleton] = useState(true)
     const [dataDisplay, setDataDisplay] = useState(true)
->>>>>>> be6f74af
     // Sample chart data
     const sampleLineData = [
         { value: 100, name: 'JAN' },
