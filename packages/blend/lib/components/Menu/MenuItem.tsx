import * as RadixMenu from '@radix-ui/react-dropdown-menu'
import { FOUNDATION_THEME } from '../../tokens'
import {
    MenuItemV2ActionType,
    type MenuItemV2Type,
    MenuItemV2Variant,
} from './types'
import { SubMenu } from './SubMenu'
import Block from '../Primitives/Block/Block'
import Text from '../Text/Text'
import { type MenuItemStates, type MenuTokensType } from './menu.tokens'
import { useResponsiveTokens } from '../../hooks/useResponsiveTokens'

const MenuSlot = ({ slot }: { slot: React.ReactNode }) => {
    return (
        <Block flexShrink={0} height="auto" contentCentered>
            {slot}
        </Block>
    )
}

const getBgColor = (
    state: MenuItemStates,
    menuTokens: MenuTokensType,
    item: MenuItemV2Type
) => {
    const bg = menuTokens.item.backgroundColor

    // check for variant
    if (item.variant === MenuItemV2Variant.DEFAULT) {
        if (!item.disabled) {
            return bg.default.enabled[state]
        } else {
            return bg.default.disabled[state]
        }
    } else {
        // check for action type
        if (item.actionType === undefined) {
            item.actionType = MenuItemV2ActionType.PRIMARY
        }
        if (item.actionType === MenuItemV2ActionType.PRIMARY) {
            if (!item.disabled) {
                return bg.action.primary.enabled[state]
            } else {
                return bg.action.primary.disabled[state]
            }
        } else {
            if (!item.disabled) {
                return bg.action.danger.enabled[state]
            } else {
                return bg.action.danger.disabled[state]
            }
        }
    }
}

const getColor = (
    state: MenuItemStates,
    menuTokens: MenuTokensType,
    item: MenuItemV2Type
) => {
    const bg = menuTokens.item.label.color

    // check for variant
    if (item.variant === MenuItemV2Variant.DEFAULT) {
        if (!item.disabled) {
            return bg.default.enabled[state]
        } else {
            return bg.default.disabled[state]
        }
    } else {
        // check for action type
        if (item.actionType === undefined) {
            item.actionType = MenuItemV2ActionType.PRIMARY
        }
        if (item.actionType === MenuItemV2ActionType.PRIMARY) {
            if (!item.disabled) {
                return bg.action.primary.enabled[state]
            } else {
                return bg.action.primary.disabled[state]
            }
        } else {
            if (!item.disabled) {
                return bg.action.danger.enabled[state]
            } else {
                return bg.action.danger.disabled[state]
            }
        }
    }
}

<<<<<<< HEAD
const MenuItemContent = ({
    item,
    idx,
    menuTokens,
}: {
    item: MenuItemV2Type
    idx: number
    menuTokens: MenuTokensType
}) => {
    return (
        <Block
            key={idx}
            display="flex"
            padding={menuTokens.item.padding}
            margin={menuTokens.item.margin}
            borderRadius={menuTokens.item.borderRadius}
            onClick={item.disabled ? undefined : item.onClick}
            cursor={item.disabled ? 'not-allowed' : 'pointer'}
            flexDirection="column"
            gap={menuTokens.item.gap}
            backgroundColor={getBgColor('default', menuTokens, item)}
            color={getColor('default', menuTokens, item)}
            _hover={{
                backgroundColor: getBgColor('hover', menuTokens, item),
            }}
            _focus={{
                backgroundColor: getBgColor('focus', menuTokens, item),
            }}
            _active={{
                backgroundColor: getBgColor('active', menuTokens, item),
            }}
            _focusVisible={{
                backgroundColor: getBgColor('focusVisible', menuTokens, item),
            }}
        >
            <Block
                display="flex"
                alignItems="center"
                gap={4}
                width="100%"
                overflow="hidden"
            >
                {item.slot1 && <MenuSlot slot={item.slot1} />}
                <Block
                    display="flex"
                    flexGrow={1}
                    alignItems="center"
                    maxWidth="100%"
                    overflow="hidden"
                >
                    <Text
                        variant="body.md"
                        color={getColor('default', menuTokens, item)}
                        fontWeight={500}
                        truncate
                    >
                        {item.label}
                    </Text>
                </Block>
                {item.slot2 && <MenuSlot slot={item.slot2} />}
                {item.slot3 && <MenuSlot slot={item.slot3} />}
                {item.slot4 && <MenuSlot slot={item.slot4} />}
            </Block>
            {item.subLabel && (
                <Block display="flex" alignItems="center" width="100%">
                    <Text
                        variant="body.sm"
                        color={FOUNDATION_THEME.colors.gray[400]}
                        fontWeight={400}
                    >
                        {item.subLabel}
                    </Text>
                </Block>
            )}
        </Block>
    )
}

const MenuItem = ({
    item,
    idx,
    standalone = false,
}: {
    item: MenuItemV2Type
    idx: number
    standalone?: boolean
}) => {
    const menuTokens = useComponentToken('MENU') as MenuTokensType
=======
const MenuItem = ({ item, idx }: { item: MenuItemV2Type; idx: number }) => {
    const menuTokens = useResponsiveTokens<MenuTokensType>('MENU')
>>>>>>> 32a550bb
    if (item.subMenu) {
        return <SubMenu item={item} idx={idx} />
    }
    if (item.variant === undefined) {
        item.variant = MenuItemV2Variant.DEFAULT
    }

    if (standalone) {
        return <MenuItemContent item={item} idx={idx} menuTokens={menuTokens} />
    }

    return (
        <RadixMenu.Item
            asChild
            disabled={item.disabled}
            style={{ outline: 'none', border: 'none' }}
        >
            <MenuItemContent item={item} idx={idx} menuTokens={menuTokens} />
        </RadixMenu.Item>
    )
}

MenuItem.displayName = 'MenuItem'

export default MenuItem<|MERGE_RESOLUTION|>--- conflicted
+++ resolved
@@ -89,16 +89,15 @@
     }
 }
 
-<<<<<<< HEAD
-const MenuItemContent = ({
-    item,
-    idx,
-    menuTokens,
-}: {
-    item: MenuItemV2Type
-    idx: number
-    menuTokens: MenuTokensType
-}) => {
+const MenuItem = ({ item, idx }: { item: MenuItemV2Type; idx: number }) => {
+    const menuTokens = useResponsiveTokens<MenuTokensType>('MENU')
+    if (item.subMenu) {
+        return <SubMenu item={item} idx={idx} />
+    }
+    if (item.variant === undefined) {
+        item.variant = MenuItemV2Variant.DEFAULT
+    }
+
     return (
         <Block
             key={idx}
@@ -178,10 +177,6 @@
     standalone?: boolean
 }) => {
     const menuTokens = useComponentToken('MENU') as MenuTokensType
-=======
-const MenuItem = ({ item, idx }: { item: MenuItemV2Type; idx: number }) => {
-    const menuTokens = useResponsiveTokens<MenuTokensType>('MENU')
->>>>>>> 32a550bb
     if (item.subMenu) {
         return <SubMenu item={item} idx={idx} />
     }
