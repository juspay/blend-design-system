--- conflicted
+++ resolved
@@ -3,47 +3,6 @@
 import { ButtonSize, ButtonState, ButtonSubType, ButtonType } from './types'
 import type { ButtonTokensType } from './button.tokens'
 import { useResponsiveTokens } from '../../hooks/useResponsiveTokens'
-<<<<<<< HEAD
-import { useRipple, RippleContainer } from '../animations/Ripple'
-import { FOUNDATION_THEME } from '../../tokens'
-
-const formatLineHeight = (
-    value?: number | string | null
-): string | undefined => {
-    if (value === undefined || value === null) return undefined
-    return typeof value === 'number' ? `${value}px` : value
-}
-
-const Button = forwardRef<HTMLButtonElement, ButtonProps>(
-    (
-        {
-            buttonType = ButtonType.PRIMARY,
-            size = ButtonSize.SMALL,
-            subType = ButtonSubType.DEFAULT,
-            text,
-            leadingIcon,
-            trailingIcon,
-            disabled,
-            onClick,
-            loading,
-            buttonGroupPosition,
-            fullWidth,
-            justifyContent = 'center',
-            state = ButtonState.DEFAULT,
-            ...htmlProps
-        },
-        ref
-    ) => {
-        const buttonTokens = useResponsiveTokens<ButtonTokensType>('BUTTON')
-        const { ripples, createRipple } = useRipple()
-
-        const handleClick = (event: React.MouseEvent<HTMLButtonElement>) => {
-            if (!disabled && !loading) {
-                createRipple(event)
-                onClick?.()
-            }
-        }
-=======
 import { getSkeletonState } from '../Skeleton/utils'
 import Skeleton from '../Skeleton/Skeleton'
 import ButtonBase from './ButtonBase'
@@ -66,125 +25,12 @@
         width,
         justifyContent = 'center',
         state = ButtonState.DEFAULT,
-        id,
         ...restHtmlProps
     } = props
->>>>>>> 6866e9a9
 
     const buttonTokens = useResponsiveTokens<ButtonTokensType>('BUTTON')
     const { shouldShowSkeleton } = getSkeletonState(showSkeleton)
 
-<<<<<<< HEAD
-        const lineHeight = formatLineHeight(
-            FOUNDATION_THEME.font.size.body.md.lineHeight
-        )
-
-        return (
-            <PrimitiveButton
-                ref={ref}
-                onClick={handleClick}
-                display="flex"
-                alignItems="center"
-                justifyContent={justifyContent}
-                width={fullWidth ? '100%' : 'fit-content'}
-                height={
-                    subType === ButtonSubType.INLINE ? 'fit-content' : 'auto'
-                }
-                gap={buttonTokens.gap}
-                background={
-                    buttonTokens.backgroundColor[buttonType][subType].default
-                }
-                disabled={disabled}
-                color={buttonTokens.text.color[buttonType][subType].default}
-                borderRadius={getBorderRadius()}
-                paddingX={buttonTokens.padding[size][buttonType][subType].x}
-                paddingY={buttonTokens.padding[size][buttonType][subType].y}
-                border={buttonTokens.border[buttonType][subType].default}
-                position="relative"
-                overflow="hidden"
-                _active={
-                    !disabled
-                        ? {
-                              background:
-                                  buttonTokens.backgroundColor[buttonType][
-                                      subType
-                                  ].active,
-                              border: buttonTokens.border[buttonType][subType]
-                                  .active,
-                              boxShadow:
-                                  buttonTokens.shadow[buttonType][subType]
-                                      .active,
-                          }
-                        : undefined
-                }
-                _hover={{
-                    background:
-                        buttonTokens.backgroundColor[buttonType][subType].hover,
-                    color: buttonTokens.text.color[buttonType][subType].hover,
-                }}
-                _focusVisible={{
-                    border: buttonTokens.border[buttonType][subType].default,
-                }}
-                _disabled={{
-                    background:
-                        buttonTokens.backgroundColor[buttonType][subType]
-                            .disabled,
-                    border: buttonTokens.border[buttonType][subType].disabled,
-                    cursor: 'not-allowed',
-                }}
-                {...htmlProps}
-            >
-                {loading ? (
-                    <LoaderCircle
-                        size={16}
-                        color={
-                            buttonTokens.text.color[buttonType][subType].default
-                        }
-                        style={{
-                            animation: 'spin 1s linear infinite',
-                        }}
-                    />
-                ) : (
-                    <>
-                        {leadingIcon && (
-                            <Block
-                                as="span"
-                                contentCentered
-                                data-button-left-slot
-                            >
-                                {leadingIcon}
-                            </Block>
-                        )}
-                        {text && (
-                            <Text
-                                fontSize={buttonTokens.text.fontSize[size]}
-                                fontWeight={buttonTokens.text.fontWeight[size]}
-                                lineHeight={lineHeight}
-                                as="span"
-                                color={
-                                    buttonTokens.text.color[buttonType][
-                                        subType
-                                    ][state]
-                                }
-                                data-button-text={text}
-                            >
-                                {text}
-                            </Text>
-                        )}
-                        {trailingIcon && (
-                            <Block
-                                as="span"
-                                contentCentered
-                                data-button-right-slot
-                            >
-                                {trailingIcon}
-                            </Block>
-                        )}
-                    </>
-                )}
-                <RippleContainer ripples={ripples} />
-            </PrimitiveButton>
-=======
     const baseRadius =
         buttonTokens.borderRadius[size][buttonType][subType].default
     const skeletonRadius =
@@ -201,7 +47,6 @@
     if (shouldShowSkeleton) {
         return (
             <Skeleton
-                ref={ref as unknown as React.Ref<HTMLDivElement>}
                 variant={skeletonVariant}
                 loading
                 padding="0"
@@ -211,10 +56,9 @@
                 alignItems="stretch"
                 justifyContent="center"
                 pointerEvents="none"
-                id={id}
-                {...restHtmlProps}
             >
                 <ButtonBase
+                    ref={ref}
                     buttonType={buttonType}
                     size={size}
                     subType={subType}
@@ -222,18 +66,18 @@
                     leadingIcon={leadingIcon}
                     trailingIcon={trailingIcon}
                     disabled={disabled}
-                    onClick={undefined}
-                    loading={false}
+                    onClick={onClick}
+                    loading={loading}
                     buttonGroupPosition={buttonGroupPosition}
                     fullWidth={fullWidth}
                     width={skeletonWidth}
                     justifyContent={justifyContent}
                     state={state}
+                    tokens={buttonTokens}
                     isSkeleton
-                    tokens={buttonTokens}
+                    {...restHtmlProps}
                 />
             </Skeleton>
->>>>>>> 6866e9a9
         )
     }
 
@@ -254,7 +98,6 @@
             width={width}
             justifyContent={justifyContent}
             state={state}
-            id={id}
             tokens={buttonTokens}
             {...restHtmlProps}
         />
