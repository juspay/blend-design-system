--- conflicted
+++ resolved
@@ -22,12 +22,9 @@
 .cache
 .temp
 .tmp
-<<<<<<< HEAD
 *.tsbuildinfo
 .eslintcache
-=======
 .history
->>>>>>> d5811e2b
 
 # Auto-generated files
 **/.source/
@@ -45,12 +42,9 @@
 .env.development.local
 .env.test.local
 .env.production.local
-<<<<<<< HEAD
 .env.staging
-=======
 .env.dev
 .env.prod
->>>>>>> d5811e2b
 
 # OS files
 .DS_Store
@@ -129,7 +123,6 @@
 tmp/
 temp/
 
-<<<<<<< HEAD
 # TypeScript
 *.tsbuildinfo
 
@@ -157,7 +150,6 @@
 # Misc
 *.local
 .vscode/settings.json
-=======
 # Firebase
 .firebase/
 .firebaserc.local
@@ -166,5 +158,4 @@
 dist/
 apps/ascent/out/
 apps/ascent/.next/
-apps/storybook/storybook-static/
->>>>>>> d5811e2b
+apps/storybook/storybook-static/