--- conflicted
+++ resolved
@@ -1,18 +1,13 @@
 import * as RadixMenu from '@radix-ui/react-dropdown-menu'
 import styled, { type CSSObject } from 'styled-components'
 import { FOUNDATION_THEME } from '../../tokens'
-<<<<<<< HEAD
-import { type MenuProps, MenuAlignment, MenuSide } from './types'
-import React, { useState, useRef } from 'react'
-=======
 import {
-    type MenuV2Props,
+    type MenuProps,
     MenuAlignment,
     MenuSide,
-    type MenuItemV2Type,
+    type MenuItemType,
 } from './types'
 import React, { useState, useRef, useMemo, useCallback } from 'react'
->>>>>>> d799803a
 import { filterMenuGroups } from './utils'
 import MenuItem from './MenuItem'
 import Block from '../Primitives/Block/Block'
@@ -56,15 +51,11 @@
     maxWidth,
     open,
     onOpenChange,
-<<<<<<< HEAD
-}: MenuProps) => {
-=======
     enableVirtualScrolling = false,
     virtualItemHeight = 40,
     virtualOverscan = 5,
     virtualScrollThreshold = 50,
-}: MenuV2Props) => {
->>>>>>> d799803a
+}: MenuProps) => {
     const [searchText, setSearchText] = useState<string>('')
     const searchInputRef = useRef<HTMLInputElement>(null)
     const filteredItems = filterMenuGroups(items, searchText)
@@ -157,9 +148,9 @@
                 return (
                     <RadixMenu.Separator asChild>
                         <Block
-                            height={menuTokens.seperator.height}
-                            backgroundColor={menuTokens.seperator.color}
-                            margin={menuTokens.seperator.margin}
+                            height={menuTokens.item.seperator.height}
+                            backgroundColor={menuTokens.item.seperator.color}
+                            margin={menuTokens.item.seperator.margin.x}
                         />
                     </RadixMenu.Separator>
                 )
@@ -169,7 +160,7 @@
                 return (
                     <MenuItem
                         key={`${groupId}-${itemIndex}`}
-                        item={originalItem as MenuItemV2Type}
+                        item={originalItem as MenuItemType}
                         idx={itemIndex || 0}
                         maxHeight={maxHeight}
                     />
@@ -256,7 +247,6 @@
                         />
                     </Block>
                 )}
-<<<<<<< HEAD
                 {filteredItems &&
                     filteredItems.map((group, groupId) => (
                         <React.Fragment key={groupId}>
@@ -324,7 +314,6 @@
                                 )}
                         </React.Fragment>
                     ))}
-=======
                 {shouldUseVirtualScrolling ? (
                     <Block
                         padding={FOUNDATION_THEME.unit[6]}
@@ -390,16 +379,20 @@
                                             <RadixMenu.Separator asChild>
                                                 <Block
                                                     height={
-                                                        menuTokens.seperator
-                                                            .height
+                                                        menuTokens.item
+                                                            .seperator.height
                                                     }
                                                     backgroundColor={
-                                                        menuTokens.seperator
-                                                            .color
+                                                        menuTokens.item
+                                                            .seperator.color
                                                     }
-                                                    margin={
-                                                        menuTokens.seperator
-                                                            .margin
+                                                    marginY={
+                                                        menuTokens.item
+                                                            .seperator.margin.y
+                                                    }
+                                                    marginX={
+                                                        menuTokens.item
+                                                            .seperator.margin.x
                                                     }
                                                 ></Block>
                                             </RadixMenu.Separator>
@@ -408,7 +401,6 @@
                             ))}
                     </Block>
                 )}
->>>>>>> d799803a
             </Content>
         </RadixMenu.Root>
     )
