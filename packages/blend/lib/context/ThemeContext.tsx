import { createContext, useContext } from 'react'
import type { SearchInputTokensType } from '../components/Inputs/SearchInput/searchInput.tokens'
import type { ResponsiveTagTokens } from '../components/Tags/tag.tokens'
import type { ResponsiveTextAreaTokens } from '../components/Inputs/TextArea/textarea.token'
import type { ResponsiveRadioTokens } from '../components/Radio/radio.token'
import type { ResponsiveSwitchTokens } from '../components/Switch/switch.token'
import type { ResponsiveTextInputTokens } from '../components/Inputs/TextInput/textInput.tokens'
import type { ResponsiveNumberInputTokens } from '../components/Inputs/NumberInput/numberInput.tokens'
import type { ResponsiveAlertTokens } from '../components/Alert/alert.tokens'
import type { ResponsiveOTPInputTokens } from '../components/Inputs/OTPInput/otpInput.tokens'
import type { ResponsiveTooltipTokens } from '../components/Tooltip/tooltip.tokens'
import type { ResponsiveUnitInputTokens } from '../components/Inputs/UnitInput/unitInput.tokens'
import type { MultiValueInputTokensType } from '../components/Inputs/MultiValueInput/multiValueInput.tokens'
import type { ResponsiveDropdownInputTokens } from '../components/Inputs/DropdownInput/dropdownInput.tokens'
import type { ResponsiveCheckboxTokens } from '../components/Checkbox/checkbox.token'
import type { ResponsiveTabsTokens } from '../components/Tabs/tabs.token'
import type { ResponsiveButtonTokens } from '../components/Button/button.tokens'
import type { ModalTokensType } from '../components/Modal/modal.tokens'
import type { ResponsiveBreadcrumbTokens } from '../components/Breadcrumb/breadcrumb.tokens'
import type { PopoverTokenType } from '../components/Popover/popover.tokens'
import type { ResponsiveMenuTokensType } from '../components/Menu/menu.tokens'
import type { ResponsiveMultiSelectTokens } from '../components/MultiSelect/multiSelect.tokens'
import type { ResponsiveSingleSelectTokens } from '../components/SingleSelect/singleSelect.tokens'
import type { ResponsiveTableTokens } from '../components/DataTable/dataTable.tokens'
import type { ResponsiveCalendarTokens } from '../components/DateRangePicker/dateRangePicker.tokens'
import type { ResponsiveAccordionTokens } from '../components/Accordion/accordion.tokens'
import type { ResponsiveStatCardTokens } from '../components/StatCard/statcard.tokens'
import type { ProgressBarTokenType } from '../components/ProgressBar/progressbar.tokens'
import type { DrawerTokensType } from '../components/Drawer/drawer.tokens'
import type { ResponsiveChartTokens } from '../components/Charts/chart.tokens'
import type { ResponsiveSnackbarTokens } from '../components/Snackbar/snackbar.tokens'
import type { ResponsiveKeyValuePairTokens } from '../components/KeyValuePair/KeyValuePair.tokens'
import type { ResponsiveCardTokens } from '../components/Card/card.tokens'
import type { ResponsiveTopbarTokens } from '../components/Topbar/topbar.tokens'

import { FOUNDATION_THEME, type ThemeType } from '../tokens'
<<<<<<< HEAD
import {
    type ResponsiveTagTokens,
    getTagTokens,
} from '../components/Tags/tag.tokens'
import {
    getSearchInputTokens,
    type SearchInputTokensType,
} from '../components/Inputs/SearchInput/searchInput.tokens'
import {
    getTextAreaTokens,
    type ResponsiveTextAreaTokens,
} from '../components/Inputs/TextArea/textarea.token'
import {
    type ResponsiveRadioTokens,
    getRadioTokens,
} from '../components/Radio/radio.token'
import {
    type ResponsiveSwitchTokens,
    getSwitchTokens,
} from '../components/Switch/switch.token'
import {
    getTextInputTokens,
    type ResponsiveTextInputTokens,
} from '../components/Inputs/TextInput/textInput.tokens'
import {
    getNumberInputTokens,
    type ResponsiveNumberInputTokens,
} from '../components/Inputs/NumberInput/numberInput.tokens'
import {
    getAlertTokens,
    type ResponsiveAlertTokens,
} from '../components/Alert/alert.tokens'
import {
    getOTPInputTokens,
    type ResponsiveOTPInputTokens,
} from '../components/Inputs/OTPInput/otpInput.tokens'
import {
    getTooltipTokens,
    type ResponsiveTooltipTokens,
} from '../components/Tooltip/tooltip.tokens'
import {
    getUnitInputTokens,
    type ResponsiveUnitInputTokens,
} from '../components/Inputs/UnitInput/unitInput.tokens'
import {
    getMultiValueInputTokens,
    type MultiValueInputTokensType,
} from '../components/Inputs/MultiValueInput/multiValueInput.tokens'
import {
    getDropdownInputTokens,
    type ResponsiveDropdownInputTokens,
} from '../components/Inputs/DropdownInput/dropdownInput.tokens'
import {
    getCheckboxTokens,
    type ResponsiveCheckboxTokens,
} from '../components/Checkbox/checkbox.token'
import {
    ResponsiveTabsTokens,
    getTabsTokens,
} from '../components/Tabs/tabs.token' // Added TABS
import {
    type ResponsiveButtonTokens,
    getButtonTokens,
} from '../components/Button/button.tokens'
import {
    getModalComponentTokens,
    type ModalTokensType,
} from '../components/Modal/modal.tokens'
import {
    getBreadcrumbTokens,
    type ResponsiveBreadcrumbTokens,
} from '../components/Breadcrumb/breadcrumb.tokens'
import {
    getPopoverTokens,
    type PopoverTokenType,
} from '../components/Popover/popover.tokens'
import {
    getMenuTokens,
    type ResponsiveMenuTokensType,
} from '../components/Menu/menu.tokens'
import {
    getMultiSelectTokens,
    type ResponsiveMultiSelectTokens,
} from '../components/MultiSelect/multiSelect.tokens'
import {
    getTableToken,
    type ResponsiveTableTokens,
} from '../components/DataTable/dataTable.tokens'
import {
    type ResponsiveCalendarTokens,
    getCalendarToken,
} from '../components/DateRangePicker/dateRangePicker.tokens'
import {
    getAccordionToken,
    type ResponsiveAccordionTokens,
} from '../components/Accordion/accordion.tokens'
import {
    getStatCardToken,
    type ResponsiveStatCardTokens,
} from '../components/StatCard/statcard.tokens'
import progressBarTokens, {
    type ProgressBarTokenType,
} from '../components/ProgressBar/progressbar.tokens'
import {
    getDrawerComponentTokens,
    type DrawerTokensType,
} from '../components/Drawer/drawer.tokens'
import { BREAKPOINTS, type BreakpointType } from '../breakpoints/breakPoints'
import {
    getSingleSelectTokens,
    ResponsiveSingleSelectTokens,
} from '../components/SingleSelect/singleSelect.tokens'
import {
    getChartTokens,
    ResponsiveChartTokens,
} from '../components/Charts/chart.tokens'
import {
    getSnackbarTokens,
    ResponsiveSnackbarTokens,
} from '../components/Snackbar/snackbar.tokens'
import {
    getStepperTokens,
    ResponsiveStepperTokens,
} from '../components/Stepper/stepper.tokens'
=======
import { BREAKPOINTS } from '../breakpoints/breakPoints'
import { getTagTokens } from '../components/Tags/tag.tokens'
import { getSearchInputTokens } from '../components/Inputs/SearchInput/searchInput.tokens'
import { getTextAreaTokens } from '../components/Inputs/TextArea/textarea.token'
import { getRadioTokens } from '../components/Radio/radio.token'
import { getSwitchTokens } from '../components/Switch/switch.token'
import { getTextInputTokens } from '../components/Inputs/TextInput/textInput.tokens'
import { getNumberInputTokens } from '../components/Inputs/NumberInput/numberInput.tokens'
import { getAlertTokens } from '../components/Alert/alert.tokens'
import { getOTPInputTokens } from '../components/Inputs/OTPInput/otpInput.tokens'
import { getTooltipTokens } from '../components/Tooltip/tooltip.tokens'
import { getUnitInputTokens } from '../components/Inputs/UnitInput/unitInput.tokens'
import { getMultiValueInputTokens } from '../components/Inputs/MultiValueInput/multiValueInput.tokens'
import { getDropdownInputTokens } from '../components/Inputs/DropdownInput/dropdownInput.tokens'
import { getCheckboxTokens } from '../components/Checkbox/checkbox.token'
import { getTabsTokens } from '../components/Tabs/tabs.token'
import { getButtonTokens } from '../components/Button/button.tokens'
import { getModalComponentTokens } from '../components/Modal/modal.tokens'
import { getBreadcrumbTokens } from '../components/Breadcrumb/breadcrumb.tokens'
import { getPopoverTokens } from '../components/Popover/popover.tokens'
import { getMenuTokens } from '../components/Menu/menu.tokens'
import { getMultiSelectTokens } from '../components/MultiSelect/multiSelect.tokens'
import { getSingleSelectTokens } from '../components/SingleSelect/singleSelect.tokens'
import { getTableToken } from '../components/DataTable/dataTable.tokens'
import { getCalendarToken } from '../components/DateRangePicker/dateRangePicker.tokens'
import { getAccordionToken } from '../components/Accordion/accordion.tokens'
import { getStatCardToken } from '../components/StatCard/statcard.tokens'
import progressBarTokens from '../components/ProgressBar/progressbar.tokens'
import { getDrawerComponentTokens } from '../components/Drawer/drawer.tokens'
import { getChartTokens } from '../components/Charts/chart.tokens'
import { getSnackbarTokens } from '../components/Snackbar/snackbar.tokens'
import { getKeyValuePairTokens } from '../components/KeyValuePair/KeyValuePair.tokens'
import { getCardTokens } from '../components/Card/card.tokens'
import {
    getSkeletonTokens,
    ResponsiveSkeletonTokens,
} from '../components/Skeleton/skeleton.tokens'
import { getTopbarTokens } from '../components/Topbar/topbar.tokens'
>>>>>>> d799803a

export type ComponentTokenType = {
    TAGS?: ResponsiveTagTokens
    SEARCH_INPUT?: SearchInputTokensType
    TEXT_AREA?: ResponsiveTextAreaTokens
    RADIO?: ResponsiveRadioTokens
    SWITCH?: ResponsiveSwitchTokens
    TEXT_INPUT?: ResponsiveTextInputTokens
    NUMBER_INPUT?: ResponsiveNumberInputTokens
    ALERT?: ResponsiveAlertTokens
    OTP_INPUT?: ResponsiveOTPInputTokens
    TOOLTIP?: ResponsiveTooltipTokens
    UNIT_INPUT?: ResponsiveUnitInputTokens
    MULTI_VALUE_INPUT?: MultiValueInputTokensType
    DROPDOWN_INPUT?: ResponsiveDropdownInputTokens
    CHECKBOX?: ResponsiveCheckboxTokens
    TABS?: ResponsiveTabsTokens
    BUTTON?: ResponsiveButtonTokens
    MODAL?: ModalTokensType
    BREADCRUMB?: ResponsiveBreadcrumbTokens
    POPOVER?: PopoverTokenType
    MENU?: ResponsiveMenuTokensType
    MULTI_SELECT?: ResponsiveMultiSelectTokens
    SINGLE_SELECT?: ResponsiveSingleSelectTokens
    TABLE?: ResponsiveTableTokens
    CALENDAR?: ResponsiveCalendarTokens
    ACCORDION?: ResponsiveAccordionTokens
    STAT_CARD?: ResponsiveStatCardTokens
    PROGRESS_BAR?: ProgressBarTokenType
    DRAWER?: DrawerTokensType
    CHARTS?: ResponsiveChartTokens
    SNACKBAR?: ResponsiveSnackbarTokens
<<<<<<< HEAD
    STEPPER?: ResponsiveStepperTokens
=======
    KEYVALUEPAIR?: ResponsiveKeyValuePairTokens
    CARD?: ResponsiveCardTokens
    SKELETON?: ResponsiveSkeletonTokens
    TOPBAR?: ResponsiveTopbarTokens
>>>>>>> d799803a
}

type ThemeContextType = {
    foundationTokens: ThemeType
    componentTokens: Required<ComponentTokenType>
    breakpoints: typeof BREAKPOINTS
}

const ThemeContext = createContext<ThemeContextType>({
    foundationTokens: FOUNDATION_THEME,
    componentTokens: {
        TAGS: getTagTokens(FOUNDATION_THEME),
        SEARCH_INPUT: getSearchInputTokens(FOUNDATION_THEME),
        TEXT_AREA: getTextAreaTokens(FOUNDATION_THEME),
        RADIO: getRadioTokens(FOUNDATION_THEME),
        SWITCH: getSwitchTokens(FOUNDATION_THEME),
        TEXT_INPUT: getTextInputTokens(FOUNDATION_THEME),
        NUMBER_INPUT: getNumberInputTokens(FOUNDATION_THEME),
        ALERT: getAlertTokens(FOUNDATION_THEME),
        OTP_INPUT: getOTPInputTokens(FOUNDATION_THEME),
        TOOLTIP: getTooltipTokens(FOUNDATION_THEME),
        UNIT_INPUT: getUnitInputTokens(FOUNDATION_THEME),
        MULTI_VALUE_INPUT: getMultiValueInputTokens(FOUNDATION_THEME),
        DROPDOWN_INPUT: getDropdownInputTokens(FOUNDATION_THEME),
        CHECKBOX: getCheckboxTokens(FOUNDATION_THEME),
        TABS: getTabsTokens(FOUNDATION_THEME),
        BUTTON: getButtonTokens(FOUNDATION_THEME),
        MODAL: getModalComponentTokens(FOUNDATION_THEME),
        BREADCRUMB: getBreadcrumbTokens(FOUNDATION_THEME),
        POPOVER: getPopoverTokens(FOUNDATION_THEME),
        MENU: getMenuTokens(FOUNDATION_THEME),
        MULTI_SELECT: getMultiSelectTokens(FOUNDATION_THEME),
        SINGLE_SELECT: getSingleSelectTokens(FOUNDATION_THEME),
        TABLE: getTableToken(FOUNDATION_THEME),
        CALENDAR: getCalendarToken(FOUNDATION_THEME),
        ACCORDION: getAccordionToken(FOUNDATION_THEME),
        STAT_CARD: getStatCardToken(FOUNDATION_THEME),
        PROGRESS_BAR: progressBarTokens,
        DRAWER: getDrawerComponentTokens(FOUNDATION_THEME),
        CHARTS: getChartTokens(FOUNDATION_THEME),
        SNACKBAR: getSnackbarTokens(FOUNDATION_THEME),
<<<<<<< HEAD
        STEPPER: getStepperTokens(FOUNDATION_THEME),
=======
        KEYVALUEPAIR: getKeyValuePairTokens(FOUNDATION_THEME),
        CARD: getCardTokens(FOUNDATION_THEME),
        SKELETON: getSkeletonTokens(FOUNDATION_THEME),
        TOPBAR: getTopbarTokens(FOUNDATION_THEME),
>>>>>>> d799803a
    },
    breakpoints: BREAKPOINTS,
})

export const useTheme = () => {
    const context = useContext(ThemeContext)
    if (!context) {
        throw new Error('useTheme must be used within a ThemeProvider')
    }
    return context
}

export default ThemeContext<|MERGE_RESOLUTION|>--- conflicted
+++ resolved
@@ -1,59 +1,23 @@
 import { createContext, useContext } from 'react'
-import type { SearchInputTokensType } from '../components/Inputs/SearchInput/searchInput.tokens'
-import type { ResponsiveTagTokens } from '../components/Tags/tag.tokens'
-import type { ResponsiveTextAreaTokens } from '../components/Inputs/TextArea/textarea.token'
-import type { ResponsiveRadioTokens } from '../components/Radio/radio.token'
-import type { ResponsiveSwitchTokens } from '../components/Switch/switch.token'
-import type { ResponsiveTextInputTokens } from '../components/Inputs/TextInput/textInput.tokens'
-import type { ResponsiveNumberInputTokens } from '../components/Inputs/NumberInput/numberInput.tokens'
-import type { ResponsiveAlertTokens } from '../components/Alert/alert.tokens'
-import type { ResponsiveOTPInputTokens } from '../components/Inputs/OTPInput/otpInput.tokens'
-import type { ResponsiveTooltipTokens } from '../components/Tooltip/tooltip.tokens'
-import type { ResponsiveUnitInputTokens } from '../components/Inputs/UnitInput/unitInput.tokens'
-import type { MultiValueInputTokensType } from '../components/Inputs/MultiValueInput/multiValueInput.tokens'
-import type { ResponsiveDropdownInputTokens } from '../components/Inputs/DropdownInput/dropdownInput.tokens'
-import type { ResponsiveCheckboxTokens } from '../components/Checkbox/checkbox.token'
-import type { ResponsiveTabsTokens } from '../components/Tabs/tabs.token'
-import type { ResponsiveButtonTokens } from '../components/Button/button.tokens'
-import type { ModalTokensType } from '../components/Modal/modal.tokens'
-import type { ResponsiveBreadcrumbTokens } from '../components/Breadcrumb/breadcrumb.tokens'
-import type { PopoverTokenType } from '../components/Popover/popover.tokens'
-import type { ResponsiveMenuTokensType } from '../components/Menu/menu.tokens'
-import type { ResponsiveMultiSelectTokens } from '../components/MultiSelect/multiSelect.tokens'
-import type { ResponsiveSingleSelectTokens } from '../components/SingleSelect/singleSelect.tokens'
-import type { ResponsiveTableTokens } from '../components/DataTable/dataTable.tokens'
-import type { ResponsiveCalendarTokens } from '../components/DateRangePicker/dateRangePicker.tokens'
-import type { ResponsiveAccordionTokens } from '../components/Accordion/accordion.tokens'
-import type { ResponsiveStatCardTokens } from '../components/StatCard/statcard.tokens'
-import type { ProgressBarTokenType } from '../components/ProgressBar/progressbar.tokens'
-import type { DrawerTokensType } from '../components/Drawer/drawer.tokens'
-import type { ResponsiveChartTokens } from '../components/Charts/chart.tokens'
-import type { ResponsiveSnackbarTokens } from '../components/Snackbar/snackbar.tokens'
-import type { ResponsiveKeyValuePairTokens } from '../components/KeyValuePair/KeyValuePair.tokens'
-import type { ResponsiveCardTokens } from '../components/Card/card.tokens'
-import type { ResponsiveTopbarTokens } from '../components/Topbar/topbar.tokens'
-
-import { FOUNDATION_THEME, type ThemeType } from '../tokens'
-<<<<<<< HEAD
-import {
-    type ResponsiveTagTokens,
-    getTagTokens,
-} from '../components/Tags/tag.tokens'
 import {
     getSearchInputTokens,
     type SearchInputTokensType,
 } from '../components/Inputs/SearchInput/searchInput.tokens'
 import {
+    getTagTokens,
+    type ResponsiveTagTokens,
+} from '../components/Tags/tag.tokens'
+import {
     getTextAreaTokens,
     type ResponsiveTextAreaTokens,
 } from '../components/Inputs/TextArea/textarea.token'
 import {
+    getRadioTokens,
     type ResponsiveRadioTokens,
-    getRadioTokens,
 } from '../components/Radio/radio.token'
 import {
+    getSwitchTokens,
     type ResponsiveSwitchTokens,
-    getSwitchTokens,
 } from '../components/Switch/switch.token'
 import {
     getTextInputTokens,
@@ -92,12 +56,12 @@
     type ResponsiveCheckboxTokens,
 } from '../components/Checkbox/checkbox.token'
 import {
-    ResponsiveTabsTokens,
     getTabsTokens,
-} from '../components/Tabs/tabs.token' // Added TABS
-import {
+    type ResponsiveTabsTokens,
+} from '../components/Tabs/tabs.token'
+import {
+    getButtonTokens,
     type ResponsiveButtonTokens,
-    getButtonTokens,
 } from '../components/Button/button.tokens'
 import {
     getModalComponentTokens,
@@ -120,12 +84,16 @@
     type ResponsiveMultiSelectTokens,
 } from '../components/MultiSelect/multiSelect.tokens'
 import {
+    getSingleSelectTokens,
+    type ResponsiveSingleSelectTokens,
+} from '../components/SingleSelect/singleSelect.tokens'
+import {
     getTableToken,
     type ResponsiveTableTokens,
 } from '../components/DataTable/dataTable.tokens'
 import {
+    getCalendarToken,
     type ResponsiveCalendarTokens,
-    getCalendarToken,
 } from '../components/DateRangePicker/dateRangePicker.tokens'
 import {
     getAccordionToken,
@@ -135,70 +103,42 @@
     getStatCardToken,
     type ResponsiveStatCardTokens,
 } from '../components/StatCard/statcard.tokens'
-import progressBarTokens, {
-    type ProgressBarTokenType,
-} from '../components/ProgressBar/progressbar.tokens'
+import type { ProgressBarTokenType } from '../components/ProgressBar/progressbar.tokens'
 import {
     getDrawerComponentTokens,
     type DrawerTokensType,
 } from '../components/Drawer/drawer.tokens'
-import { BREAKPOINTS, type BreakpointType } from '../breakpoints/breakPoints'
-import {
-    getSingleSelectTokens,
-    ResponsiveSingleSelectTokens,
-} from '../components/SingleSelect/singleSelect.tokens'
 import {
     getChartTokens,
-    ResponsiveChartTokens,
+    type ResponsiveChartTokens,
 } from '../components/Charts/chart.tokens'
 import {
     getSnackbarTokens,
-    ResponsiveSnackbarTokens,
+    type ResponsiveSnackbarTokens,
 } from '../components/Snackbar/snackbar.tokens'
+import {
+    getKeyValuePairTokens,
+    type ResponsiveKeyValuePairTokens,
+} from '../components/KeyValuePair/KeyValuePair.tokens'
+import {
+    getCardTokens,
+    type ResponsiveCardTokens,
+} from '../components/Card/card.tokens'
+import type { ResponsiveTopbarTokens } from '../components/Topbar/topbar.tokens'
+
+import { FOUNDATION_THEME, type ThemeType } from '../tokens'
+
+import { getTopbarTokens } from '../components/Topbar/topbar.tokens'
 import {
     getStepperTokens,
     ResponsiveStepperTokens,
 } from '../components/Stepper/stepper.tokens'
-=======
-import { BREAKPOINTS } from '../breakpoints/breakPoints'
-import { getTagTokens } from '../components/Tags/tag.tokens'
-import { getSearchInputTokens } from '../components/Inputs/SearchInput/searchInput.tokens'
-import { getTextAreaTokens } from '../components/Inputs/TextArea/textarea.token'
-import { getRadioTokens } from '../components/Radio/radio.token'
-import { getSwitchTokens } from '../components/Switch/switch.token'
-import { getTextInputTokens } from '../components/Inputs/TextInput/textInput.tokens'
-import { getNumberInputTokens } from '../components/Inputs/NumberInput/numberInput.tokens'
-import { getAlertTokens } from '../components/Alert/alert.tokens'
-import { getOTPInputTokens } from '../components/Inputs/OTPInput/otpInput.tokens'
-import { getTooltipTokens } from '../components/Tooltip/tooltip.tokens'
-import { getUnitInputTokens } from '../components/Inputs/UnitInput/unitInput.tokens'
-import { getMultiValueInputTokens } from '../components/Inputs/MultiValueInput/multiValueInput.tokens'
-import { getDropdownInputTokens } from '../components/Inputs/DropdownInput/dropdownInput.tokens'
-import { getCheckboxTokens } from '../components/Checkbox/checkbox.token'
-import { getTabsTokens } from '../components/Tabs/tabs.token'
-import { getButtonTokens } from '../components/Button/button.tokens'
-import { getModalComponentTokens } from '../components/Modal/modal.tokens'
-import { getBreadcrumbTokens } from '../components/Breadcrumb/breadcrumb.tokens'
-import { getPopoverTokens } from '../components/Popover/popover.tokens'
-import { getMenuTokens } from '../components/Menu/menu.tokens'
-import { getMultiSelectTokens } from '../components/MultiSelect/multiSelect.tokens'
-import { getSingleSelectTokens } from '../components/SingleSelect/singleSelect.tokens'
-import { getTableToken } from '../components/DataTable/dataTable.tokens'
-import { getCalendarToken } from '../components/DateRangePicker/dateRangePicker.tokens'
-import { getAccordionToken } from '../components/Accordion/accordion.tokens'
-import { getStatCardToken } from '../components/StatCard/statcard.tokens'
-import progressBarTokens from '../components/ProgressBar/progressbar.tokens'
-import { getDrawerComponentTokens } from '../components/Drawer/drawer.tokens'
-import { getChartTokens } from '../components/Charts/chart.tokens'
-import { getSnackbarTokens } from '../components/Snackbar/snackbar.tokens'
-import { getKeyValuePairTokens } from '../components/KeyValuePair/KeyValuePair.tokens'
-import { getCardTokens } from '../components/Card/card.tokens'
 import {
     getSkeletonTokens,
     ResponsiveSkeletonTokens,
 } from '../components/Skeleton/skeleton.tokens'
-import { getTopbarTokens } from '../components/Topbar/topbar.tokens'
->>>>>>> d799803a
+import { BREAKPOINTS } from '../breakpoints/breakPoints'
+import progressBarTokens from '../components/ProgressBar/progressbar.tokens'
 
 export type ComponentTokenType = {
     TAGS?: ResponsiveTagTokens
@@ -231,14 +171,11 @@
     DRAWER?: DrawerTokensType
     CHARTS?: ResponsiveChartTokens
     SNACKBAR?: ResponsiveSnackbarTokens
-<<<<<<< HEAD
     STEPPER?: ResponsiveStepperTokens
-=======
     KEYVALUEPAIR?: ResponsiveKeyValuePairTokens
     CARD?: ResponsiveCardTokens
     SKELETON?: ResponsiveSkeletonTokens
     TOPBAR?: ResponsiveTopbarTokens
->>>>>>> d799803a
 }
 
 type ThemeContextType = {
@@ -280,14 +217,11 @@
         DRAWER: getDrawerComponentTokens(FOUNDATION_THEME),
         CHARTS: getChartTokens(FOUNDATION_THEME),
         SNACKBAR: getSnackbarTokens(FOUNDATION_THEME),
-<<<<<<< HEAD
         STEPPER: getStepperTokens(FOUNDATION_THEME),
-=======
         KEYVALUEPAIR: getKeyValuePairTokens(FOUNDATION_THEME),
         CARD: getCardTokens(FOUNDATION_THEME),
+        TOPBAR: getTopbarTokens(FOUNDATION_THEME),
         SKELETON: getSkeletonTokens(FOUNDATION_THEME),
-        TOPBAR: getTopbarTokens(FOUNDATION_THEME),
->>>>>>> d799803a
     },
     breakpoints: BREAKPOINTS,
 })
