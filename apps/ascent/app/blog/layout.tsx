<<<<<<< HEAD
// import Link from 'next/link'
import React, { memo } from 'react'
// import { Github } from 'lucide-react'
import {
    //     SearchProvider,
    //     ThemeToggle,
    //     GlobalKeyboardNavigationProvider,
    //     DocumentIcon,
    //     ChangelogIcon,
    //     StorybookIcon,
    SharedDocLayout,
} from '@/components'
// import {
//     EXTERNAL_URLS,
//     NAVIGATION_LABELS,
//     ROUTES,
//     LAYOUT_CONFIG,
// } from '@/blog/config'
// import { SHARED_NAV_CLASSES } from '@/lib/styles'
=======
import React, { memo } from 'react'
import { SharedDocLayout } from '@/components'
>>>>>>> 263e751a

type BlogLayoutProps = {
    children: React.ReactNode
}

const BlogLayout: React.FC<BlogLayoutProps> = ({ children }) => {
    return (
<<<<<<< HEAD
        // <GlobalKeyboardNavigationProvider>
        //     <main className="min-h-screen w-screen bg-[var(--background)]">
        //         <nav className="h-[var(--navbar-height)] flex items-center justify-between px-6 border-b border-[var(--border)] bg-[var(--sidebar-background)] backdrop-blur-sm sticky top-0 z-50">
        //             <div className="flex items-center gap-4">
        //                 <Link
        //                     href={ROUTES.BLOG}
        //                     className={SHARED_NAV_CLASSES.LINK}
        //                     data-nav-topbar
        //                 >
        //                     <span>{NAVIGATION_LABELS.BLOG_TITLE}</span>
        //                 </Link>
        //             </div>

        //             <div className="flex items-center gap-3">
        //                 <div
        //                     className={LAYOUT_CONFIG.MAX_SEARCH_WIDTH}
        //                     data-nav-topbar
        //                 >
        //                     <SearchProvider />
        //                 </div>
        //                 <Link
        //                     href={ROUTES.DOCS}
        //                     className={SHARED_NAV_CLASSES.BUTTON}
        //                     aria-label={NAVIGATION_LABELS.VIEW_DOCS}
        //                     data-nav-topbar
        //                 >
        //                     <DocumentIcon size={LAYOUT_CONFIG.ICON_SIZE} />
        //                 </Link>
        //                 <Link
        //                     href={ROUTES.CHANGELOG}
        //                     className={SHARED_NAV_CLASSES.BUTTON}
        //                     aria-label={NAVIGATION_LABELS.VIEW_CHANGELOG}
        //                     data-nav-topbar
        //                 >
        //                     <ChangelogIcon size={LAYOUT_CONFIG.ICON_SIZE} />
        //                 </Link>
        //                 <a
        //                     href={EXTERNAL_URLS.STORYBOOK}
        //                     target="_blank"
        //                     rel="noopener noreferrer"
        //                     className={SHARED_NAV_CLASSES.BUTTON}
        //                     aria-label={NAVIGATION_LABELS.VIEW_STORYBOOK}
        //                     data-nav-topbar
        //                 >
        //                     <StorybookIcon size={LAYOUT_CONFIG.ICON_SIZE} />
        //                 </a>
        //                 <a
        //                     href={EXTERNAL_URLS.GITHUB}
        //                     target="_blank"
        //                     rel="noopener noreferrer"
        //                     className={SHARED_NAV_CLASSES.BUTTON}
        //                     aria-label={NAVIGATION_LABELS.VIEW_GITHUB}
        //                     data-nav-topbar
        //                 >
        //                     <Github size={LAYOUT_CONFIG.ICON_SIZE} />
        //                 </a>
        //                 <div data-nav-topbar>
        //                     <ThemeToggle />
        //                 </div>
        //             </div>
        //         </nav>

        //         {children}
        //     </main>
        // </GlobalKeyboardNavigationProvider>
        <SharedDocLayout
            // title="Blend Docs"
            baseRoute="/blog"
            // contentPath="app/docs/content"
=======
        <SharedDocLayout
            baseRoute="/blog"
>>>>>>> 263e751a
            sidebarItems={[]}
            showSidebar={false}
        >
            {children}
        </SharedDocLayout>
    )
}

BlogLayout.displayName = 'BlogLayout'

// Memoize the component for performance
export default memo(BlogLayout)<|MERGE_RESOLUTION|>--- conflicted
+++ resolved
@@ -1,27 +1,5 @@
-<<<<<<< HEAD
-// import Link from 'next/link'
-import React, { memo } from 'react'
-// import { Github } from 'lucide-react'
-import {
-    //     SearchProvider,
-    //     ThemeToggle,
-    //     GlobalKeyboardNavigationProvider,
-    //     DocumentIcon,
-    //     ChangelogIcon,
-    //     StorybookIcon,
-    SharedDocLayout,
-} from '@/components'
-// import {
-//     EXTERNAL_URLS,
-//     NAVIGATION_LABELS,
-//     ROUTES,
-//     LAYOUT_CONFIG,
-// } from '@/blog/config'
-// import { SHARED_NAV_CLASSES } from '@/lib/styles'
-=======
 import React, { memo } from 'react'
 import { SharedDocLayout } from '@/components'
->>>>>>> 263e751a
 
 type BlogLayoutProps = {
     children: React.ReactNode
@@ -29,80 +7,8 @@
 
 const BlogLayout: React.FC<BlogLayoutProps> = ({ children }) => {
     return (
-<<<<<<< HEAD
-        // <GlobalKeyboardNavigationProvider>
-        //     <main className="min-h-screen w-screen bg-[var(--background)]">
-        //         <nav className="h-[var(--navbar-height)] flex items-center justify-between px-6 border-b border-[var(--border)] bg-[var(--sidebar-background)] backdrop-blur-sm sticky top-0 z-50">
-        //             <div className="flex items-center gap-4">
-        //                 <Link
-        //                     href={ROUTES.BLOG}
-        //                     className={SHARED_NAV_CLASSES.LINK}
-        //                     data-nav-topbar
-        //                 >
-        //                     <span>{NAVIGATION_LABELS.BLOG_TITLE}</span>
-        //                 </Link>
-        //             </div>
-
-        //             <div className="flex items-center gap-3">
-        //                 <div
-        //                     className={LAYOUT_CONFIG.MAX_SEARCH_WIDTH}
-        //                     data-nav-topbar
-        //                 >
-        //                     <SearchProvider />
-        //                 </div>
-        //                 <Link
-        //                     href={ROUTES.DOCS}
-        //                     className={SHARED_NAV_CLASSES.BUTTON}
-        //                     aria-label={NAVIGATION_LABELS.VIEW_DOCS}
-        //                     data-nav-topbar
-        //                 >
-        //                     <DocumentIcon size={LAYOUT_CONFIG.ICON_SIZE} />
-        //                 </Link>
-        //                 <Link
-        //                     href={ROUTES.CHANGELOG}
-        //                     className={SHARED_NAV_CLASSES.BUTTON}
-        //                     aria-label={NAVIGATION_LABELS.VIEW_CHANGELOG}
-        //                     data-nav-topbar
-        //                 >
-        //                     <ChangelogIcon size={LAYOUT_CONFIG.ICON_SIZE} />
-        //                 </Link>
-        //                 <a
-        //                     href={EXTERNAL_URLS.STORYBOOK}
-        //                     target="_blank"
-        //                     rel="noopener noreferrer"
-        //                     className={SHARED_NAV_CLASSES.BUTTON}
-        //                     aria-label={NAVIGATION_LABELS.VIEW_STORYBOOK}
-        //                     data-nav-topbar
-        //                 >
-        //                     <StorybookIcon size={LAYOUT_CONFIG.ICON_SIZE} />
-        //                 </a>
-        //                 <a
-        //                     href={EXTERNAL_URLS.GITHUB}
-        //                     target="_blank"
-        //                     rel="noopener noreferrer"
-        //                     className={SHARED_NAV_CLASSES.BUTTON}
-        //                     aria-label={NAVIGATION_LABELS.VIEW_GITHUB}
-        //                     data-nav-topbar
-        //                 >
-        //                     <Github size={LAYOUT_CONFIG.ICON_SIZE} />
-        //                 </a>
-        //                 <div data-nav-topbar>
-        //                     <ThemeToggle />
-        //                 </div>
-        //             </div>
-        //         </nav>
-
-        //         {children}
-        //     </main>
-        // </GlobalKeyboardNavigationProvider>
-        <SharedDocLayout
-            // title="Blend Docs"
-            baseRoute="/blog"
-            // contentPath="app/docs/content"
-=======
         <SharedDocLayout
             baseRoute="/blog"
->>>>>>> 263e751a
             sidebarItems={[]}
             showSidebar={false}
         >
