import { useRef, useState } from 'react'
import InputFooter from '../Inputs/utils/InputFooter/InputFooter'
import InputLabels from '../Inputs/utils/InputLabels/InputLabels'
import Block from '../Primitives/Block/Block'
import PrimitiveButton from '../Primitives/PrimitiveButton/PrimitiveButton'
import {
    type SelectMenuGroupType,
    type SelectMenuItemType,
    SelectMenuSize,
    SelectMenuVariant,
} from '../Select'
import Text from '../Text/Text'
import SingleSelectMenu from './SingleSelectMenu'
import { FOUNDATION_THEME } from '../../tokens'
import { ChevronDown } from 'lucide-react'
import type { SingleSelectProps } from './types'
import { BREAKPOINTS } from '../../breakpoints/breakPoints'
import { useBreakpoints } from '../../hooks/useBreakPoints'
import { SingleSelectTokensType } from './singleSelect.tokens'
import { useResponsiveTokens } from '../../hooks/useResponsiveTokens'
import FloatingLabels from '../Inputs/utils/FloatingLabels/FloatingLabels'
import { toPixels } from '../../global-utils/GlobalUtils'
import MobileSingleSelect from './MobileSingleSelect'

const map = function getValueLabelMap(
    groups: SelectMenuGroupType[]
): Record<string, string> {
    const map: Record<string, string> = {}

    function traverse(items: SelectMenuItemType[]) {
        for (const item of items) {
            map[item.value] = item.label
            if (item.subMenu) {
                traverse(item.subMenu)
            }
        }
    }

    for (const group of groups) {
        traverse(group.items)
    }

    return map
}

const SingleSelect = ({
    label,
    subLabel,
    hintText,
    required,
    helpIconText,
    placeholder,
    error = false,
    errorMessage,
    size = SelectMenuSize.MEDIUM,
    items = [],
    name,
    variant = SelectMenuVariant.CONTAINER,
    disabled,
    selected,
    onSelect,
    enableSearch,
    slot,
    customTrigger,
    useDrawerOnMobile = true,
    alignment,
    side,
    sideOffset,
    alignOffset,
    minWidth,
    maxWidth,
    maxHeight,
    onBlur,
    onFocus,
    inline = false,
}: SingleSelectProps) => {
    const { breakPointLabel } = useBreakpoints(BREAKPOINTS)
    const isSmallScreen = breakPointLabel === 'sm'
    const slotRef = useRef<HTMLDivElement>(null)
    const slotWidth = slotRef.current?.offsetWidth

    const singleSelectTokens =
        useResponsiveTokens<SingleSelectTokensType>('SINGLE_SELECT')
    const [open, setOpen] = useState(false)
    const { innerWidth } = useBreakpoints()
    const isMobile = innerWidth < 1024
    const valueLabelMap = map(items)

    const isItemSelected = selected.length > 0
    const isSmallScreenWithLargeSize =
        isSmallScreen && size === SelectMenuSize.LARGE

    const borderRadius = singleSelectTokens.trigger.borderRadius[size]
    const paddingX = toPixels(singleSelectTokens.trigger.paddingX[size])
    const paddingY = toPixels(singleSelectTokens.trigger.paddingY[size])
    const paddingInlineStart =
        slot && slotWidth ? paddingX + slotWidth + 8 : paddingX

    if (isMobile && useDrawerOnMobile) {
        return (
            <MobileSingleSelect
                label={label}
                subLabel={subLabel}
                hintText={hintText}
                required={required}
                helpIconText={helpIconText}
                placeholder={placeholder}
                error={error}
                errorMessage={errorMessage}
                size={size}
                items={items}
                name={name}
                variant={variant}
                disabled={disabled}
                selected={selected}
                onSelect={onSelect}
                slot={slot}
                customTrigger={customTrigger}
                onBlur={onBlur}
                onFocus={onFocus}
                inline={inline}
            />
        )
    }

    return (
        <Block
            width="100%"
            display="flex"
            flexDirection="column"
            gap={8}
            maxWidth={'100%'}
        >
            {variant === SelectMenuVariant.CONTAINER &&
                (!isSmallScreen || size !== SelectMenuSize.LARGE) && (
                    <InputLabels
                        label={label}
                        sublabel={subLabel}
                        disabled={disabled}
                        helpIconHintText={helpIconText}
                        name={name}
                        required={required}
                    />
                )}
            <Block
                display="flex"
                {...((!inline || variant === SelectMenuVariant.CONTAINER) && {
                    height: singleSelectTokens.trigger.height[size],
                    maxHeight: singleSelectTokens.trigger.height[size],
                })}
            >
                <Block
                    width={
                        variant === SelectMenuVariant.CONTAINER
                            ? '100%'
                            : 'auto'
                    }
                    maxWidth={
                        variant === SelectMenuVariant.NO_CONTAINER
                            ? '100%'
                            : 'auto'
                    }
                    display="flex"
                    alignItems="center"
                >
                    <SingleSelectMenu
                        open={open}
                        onOpenChange={(isOpen) => {
                            setOpen(isOpen)
                            if (isOpen) {
                                onFocus?.()
                            } else {
                                onBlur?.()
                            }
                        }}
                        items={items}
                        selected={selected}
                        onSelect={onSelect}
                        disabled={disabled}
                        minWidth={minWidth}
                        maxWidth={maxWidth}
                        maxHeight={maxHeight}
                        alignment={alignment}
                        side={side}
                        sideOffset={sideOffset}
                        alignOffset={alignOffset}
                        enableSearch={enableSearch}
                        trigger={
<<<<<<< HEAD
                            <PrimitiveButton
                                name={name}
                                position="relative"
                                width={'100%'}
                                display="flex"
                                alignItems="center"
                                overflow="hidden"
                                justifyContent="space-between"
                                gap={8}
                                borderRadius={borderRadius}
                                boxShadow={
                                    singleSelectTokens.trigger.boxShadow[
                                        variant
                                    ]
                                }
                                outline={
                                    singleSelectTokens.trigger.outline[variant][
                                        error
                                            ? 'error'
                                            : open
                                              ? 'open'
                                              : 'closed'
                                    ]
                                }
                                {...((!inline ||
                                    variant ===
                                        SelectMenuVariant.CONTAINER) && {
                                    paddingX: paddingX,
                                    paddingY: paddingY,
                                    backgroundColor:
                                        singleSelectTokens.trigger
                                            .backgroundColor[variant][
=======
                            customTrigger || (
                                <PrimitiveButton
                                    position="relative"
                                    width={'100%'}
                                    display="flex"
                                    alignItems="center"
                                    overflow="hidden"
                                    justifyContent="space-between"
                                    gap={8}
                                    borderRadius={borderRadius}
                                    boxShadow={
                                        singleSelectTokens.trigger.boxShadow[
                                            variant
                                        ]
                                    }
                                    outline={
                                        singleSelectTokens.trigger.outline[
                                            variant
                                        ][
>>>>>>> 487ad537
                                            error
                                                ? 'error'
                                                : open
                                                  ? 'open'
                                                  : 'closed'
                                        ]
                                    }
                                    {...((!inline ||
                                        variant ===
                                            SelectMenuVariant.CONTAINER) && {
                                        paddingX: paddingX,
                                        paddingY: paddingY,
                                        backgroundColor:
                                            singleSelectTokens.trigger
                                                .backgroundColor[variant][
                                                error
                                                    ? 'error'
                                                    : open
                                                      ? 'open'
                                                      : 'closed'
                                            ],
                                        height: singleSelectTokens.trigger
                                            .height[size],
                                        maxHeight:
                                            singleSelectTokens.trigger.height[
                                                size
                                            ],
                                        _hover: {
                                            outline:
                                                singleSelectTokens.trigger
                                                    .outline[variant][
                                                    error ? 'error' : 'hover'
                                                ],
                                            backgroundColor:
                                                singleSelectTokens.trigger
                                                    .backgroundColor.container[
                                                    error ? 'error' : 'hover'
                                                ],
                                        },
                                        _focus: {
                                            outline:
                                                singleSelectTokens.trigger
                                                    .outline[variant][
                                                    error ? 'error' : 'focus'
                                                ],
                                            backgroundColor:
                                                singleSelectTokens.trigger
                                                    .backgroundColor.container[
                                                    error ? 'error' : 'focus'
                                                ],
                                        },
                                    })}
                                >
                                    <Block
                                        display="flex"
                                        alignItems="center"
                                        gap={8}
                                    >
                                        {slot && (
                                            <Block
                                                ref={slotRef}
                                                contentCentered
                                            >
                                                {slot}
                                            </Block>
                                        )}
                                        {isSmallScreenWithLargeSize &&
                                        variant ===
                                            SelectMenuVariant.CONTAINER ? (
                                            <Block
                                                as="span"
                                                textAlign="left"
                                                paddingTop={
                                                    isSmallScreenWithLargeSize &&
                                                    isItemSelected
                                                        ? paddingY * 1.5
                                                        : 0
                                                }
                                                style={{
                                                    textAlign: 'left',
                                                    flexGrow: 1,
                                                    overflow: 'hidden',
                                                    textOverflow: 'ellipsis',
                                                    whiteSpace: 'nowrap',
                                                }}
                                            >
                                                <Block
                                                    position="absolute"
                                                    top={
                                                        isItemSelected
                                                            ? toPixels(
                                                                  paddingY -
                                                                      paddingY /
                                                                          1.3
                                                              ) +
                                                              (!required
                                                                  ? 3
                                                                  : 0)
                                                            : '50%'
                                                    }
                                                    left={toPixels(
                                                        paddingInlineStart
                                                    )}
                                                    height={'max-content'}
                                                    style={{
                                                        transition:
                                                            'all 0.2s ease-in-out',
                                                        transform:
                                                            isItemSelected
                                                                ? 'scale(0.95)'
                                                                : 'translateY(-50%) scale(1)',
                                                        transformOrigin:
                                                            'left center',
                                                        pointerEvents: 'none',
                                                        zIndex: 1,
                                                    }}
                                                >
                                                    <FloatingLabels
                                                        label={label || ''}
                                                        required={
                                                            required || false
                                                        }
                                                        name={name || ''}
                                                        isFocused={
                                                            isItemSelected
                                                        }
                                                    />
                                                </Block>
                                                {selected && (
                                                    <Text
                                                        variant="body.md"
                                                        color={
                                                            FOUNDATION_THEME
                                                                .colors
                                                                .gray[600]
                                                        }
                                                    >
                                                        {
                                                            valueLabelMap[
                                                                selected
                                                            ]
                                                        }
                                                    </Text>
                                                )}
                                            </Block>
                                        ) : (
                                            <Text
                                                variant="body.md"
                                                color={
                                                    selected
                                                        ? FOUNDATION_THEME
                                                              .colors.gray[700]
                                                        : FOUNDATION_THEME
                                                              .colors.gray[600]
                                                }
                                                fontWeight={500}
                                                style={{
                                                    whiteSpace: 'nowrap',
                                                }}
                                            >
                                                {selected
                                                    ? valueLabelMap[selected]
                                                    : placeholder}
                                            </Text>
                                        )}
                                    </Block>
                                    <Block contentCentered>
                                        <ChevronDown
                                            size={16}
                                            color={
                                                FOUNDATION_THEME.colors
                                                    .gray[500]
                                            }
                                        />
                                    </Block>
                                </PrimitiveButton>
                            )
                        }
                    />
                </Block>
            </Block>
            {variant === SelectMenuVariant.CONTAINER && (
                <InputFooter
                    hintText={hintText}
                    error={error}
                    errorMessage={errorMessage}
                />
            )}
        </Block>
    )
}

export default SingleSelect<|MERGE_RESOLUTION|>--- conflicted
+++ resolved
@@ -186,42 +186,9 @@
                         alignOffset={alignOffset}
                         enableSearch={enableSearch}
                         trigger={
-<<<<<<< HEAD
-                            <PrimitiveButton
-                                name={name}
-                                position="relative"
-                                width={'100%'}
-                                display="flex"
-                                alignItems="center"
-                                overflow="hidden"
-                                justifyContent="space-between"
-                                gap={8}
-                                borderRadius={borderRadius}
-                                boxShadow={
-                                    singleSelectTokens.trigger.boxShadow[
-                                        variant
-                                    ]
-                                }
-                                outline={
-                                    singleSelectTokens.trigger.outline[variant][
-                                        error
-                                            ? 'error'
-                                            : open
-                                              ? 'open'
-                                              : 'closed'
-                                    ]
-                                }
-                                {...((!inline ||
-                                    variant ===
-                                        SelectMenuVariant.CONTAINER) && {
-                                    paddingX: paddingX,
-                                    paddingY: paddingY,
-                                    backgroundColor:
-                                        singleSelectTokens.trigger
-                                            .backgroundColor[variant][
-=======
                             customTrigger || (
                                 <PrimitiveButton
+                                    name={name}
                                     position="relative"
                                     width={'100%'}
                                     display="flex"
@@ -239,7 +206,6 @@
                                         singleSelectTokens.trigger.outline[
                                             variant
                                         ][
->>>>>>> 487ad537
                                             error
                                                 ? 'error'
                                                 : open
