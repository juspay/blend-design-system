import { useState, useCallback } from 'react'
import {
    WorkflowCanvas,
    type BlendNode,
    type BlendEdge,
    type NodeProps,
    type EdgeProps,
    type Connection,
    BaseEdge,
    EdgeLabelRenderer,
    getStraightPath,
    Handle,
    Position,
    ThemeProvider,
    Menu,
    MenuGroupType,
} from '../../../../packages/blend/lib/main'
import { FileText, MoreVertical, Check, ListRestart } from 'lucide-react'

// Status configurations for different node states
const STATUS_CONFIGS = {
    inProgress: {
        label: 'In-Progress',
        badgeBackground: '#eff6ff',
        badgeTextColor: '#2563eb',
        indicatorColor: '#3b82f6',
        borderColor: '#3b82f6',
        shadowColor: 'rgba(59, 130, 246, 0.15)',
        handleColor: '#3b82f6',
        handleBorderColor: '#2563eb',
        icon: null, // Will use dot
    },
    completed: {
        label: 'Completed',
        badgeBackground: '#f0fdf4',
        badgeTextColor: '#16a34a',
        indicatorColor: '#22c55e',
        borderColor: '#22c55e',
        shadowColor: 'rgba(34, 197, 94, 0.15)',
        handleColor: '#22c55e',
        handleBorderColor: '#16a34a',
        icon: 'check', // Will use checkmark
    },
    failed: {
        label: 'Error',
        badgeBackground: '#fef2f2',
        badgeTextColor: '#dc2626',
        indicatorColor: '#ef4444',
        borderColor: '#ef4444',
        shadowColor: 'rgba(239, 68, 68, 0.15)',
        handleColor: '#ef4444',
        handleBorderColor: '#dc2626',
        icon: null,
    },
    warning: {
        label: 'Warning',
        badgeBackground: '#fffbeb',
        badgeTextColor: '#d97706',
        indicatorColor: '#f59e0b',
        borderColor: '#f59e0b',
        shadowColor: 'rgba(245, 158, 11, 0.15)',
        handleColor: '#f59e0b',
        handleBorderColor: '#d97706',
        icon: null,
    },
}

const basicMenuItems: MenuGroupType[] = [
    {
        items: [
            {
                label: 'Restart',
                slot1: <ListRestart size={16} />,
                onClick: () => console.log('Restart clicked'),
            },
        ],
    },
]

type StatusType = keyof typeof STATUS_CONFIGS

// Reusable Status Node Component
const StatusNode = ({ data, selected }: NodeProps) => {
    const statusType = ((data.statusType as string) ||
        'inProgress') as StatusType
    const config = STATUS_CONFIGS[statusType]

    return (
        <div
            style={{
                position: 'relative',
                minWidth: '280px',
                minHeight: '120px',
            }}
        >
            {/* Input handle (top) */}
            <Handle
                type="target"
                position={Position.Top}
                isConnectable={true}
                style={{
                    width: '12px',
                    height: '12px',
                    background: config.handleColor,
                    border: `2px solid ${config.handleBorderColor}`,
                    cursor: 'crosshair',
                }}
            />

            <div
                style={{
                    padding: '16px',
                    borderRadius: '16px',
                    background: '#ffffff',
                    border: selected
                        ? `2px solid ${config.borderColor}`
                        : '1px solid #e5e7eb',
                    boxShadow: selected
                        ? `0 4px 12px ${config.shadowColor}`
                        : '0 1px 3px rgba(0, 0, 0, 0.1)',
                    transition: 'all 0.2s ease',
                    cursor: 'grab',
                }}
            >
                {/* Header */}
                <div
                    style={{
                        display: 'flex',
                        alignItems: 'flex-start',
                        justifyContent: 'space-between',
                        marginBottom: '12px',
                    }}
                >
                    <div
                        style={{
                            display: 'flex',
                            alignItems: 'center',
                            gap: '8px',
                        }}
                    >
                        <FileText size={18} color="#6b7280" />
                        <div
                            style={{
                                fontSize: '14px',
                                fontWeight: 600,
                                color: '#111827',
                            }}
                        >
                            {data.label || 'Task Name'}
                        </div>
                    </div>
                    <Menu
                        trigger={
                            <MoreVertical
                                cursor="pointer"
                                size={16}
                                color="#9ca3af"
                            />
                        }
                        items={basicMenuItems}
                    />
                </div>

                {/* Status Badge */}
                <div
                    style={{
                        display: 'inline-flex',
                        alignItems: 'center',
                        gap: '6px',
                        padding: '6px 12px',
                        borderRadius: '20px',
                        background: config.badgeBackground,
                        marginBottom: '12px',
                    }}
                >
                    {config.icon === 'check' ? (
                        <Check
                            size={12}
                            color={config.indicatorColor}
                            strokeWidth={3}
                        />
                    ) : (
                        <div
                            style={{
                                width: '8px',
                                height: '8px',
                                borderRadius: '50%',
                                background: config.indicatorColor,
                            }}
                        />
                    )}
                    <span
                        style={{
                            fontSize: '12px',
                            fontWeight: 500,
                            color: config.badgeTextColor,
                        }}
                    >
                        {(data.customStatus as string) || config.label}
                    </span>
                </div>

                {/* Footer Info */}
                <div
                    style={{
                        display: 'flex',
                        alignItems: 'center',
                        justifyContent: 'space-between',
                        paddingTop: '8px',
                        borderTop: '1px solid #f3f4f6',
                    }}
                >
                    <div
                        style={{
                            display: 'flex',
                            alignItems: 'center',
                            gap: '12px',
                            fontSize: '12px',
                            color: '#6b7280',
                        }}
                    >
                        <span>{data.tokens || '400'} Tokens</span>
                        <span>|</span>
                        <span>{data.time || '0.0'} Sec</span>
                    </div>
                    <div
                        style={{
                            display: 'flex',
                            alignItems: 'center',
                            gap: '4px',
                        }}
                    >
                        <Check
                            size={14}
                            color={config.indicatorColor}
                            strokeWidth={2.5}
                        />
                        <span
                            style={{
                                fontSize: '12px',
                                color: config.badgeTextColor,
                                fontWeight: 500,
                            }}
                        >
                            {data.count || '3'}
                        </span>
                    </div>
                </div>
            </div>

            {/* Output handle (bottom) */}
            <Handle
                type="source"
                position={Position.Bottom}
                isConnectable={true}
                style={{
                    width: '12px',
                    height: '12px',
                    background: config.handleColor,
                    border: `2px solid ${config.handleBorderColor}`,
                    cursor: 'crosshair',
                }}
            />
        </div>
    )
}

// Custom Edge Component Example
const CustomAnimatedEdge = ({
    id,
    sourceX,
    sourceY,
    targetX,
    targetY,
    data,
    selected,
}: EdgeProps) => {
    const [edgePath, labelX, labelY] = getStraightPath({
        sourceX,
        sourceY,
        targetX,
        targetY,
    })

    return (
        <>
            <BaseEdge
                id={id}
                path={edgePath}
                style={{
                    stroke: selected ? '#ff6b6b' : '#f59e0b',
                    strokeWidth: selected ? 3 : 2,
                    strokeDasharray: '5,5',
                    animation: 'dashdraw 0.5s linear infinite',
                }}
            />
            {data?.label && (
                <EdgeLabelRenderer>
                    <div
                        style={{
                            position: 'absolute',
                            transform: `translate(-50%, -50%) translate(${labelX}px,${labelY}px)`,
                            background: '#f59e0b',
                            color: 'white',
                            padding: '4px 8px',
                            borderRadius: '6px',
                            fontSize: '11px',
                            fontWeight: 600,
                            boxShadow: '0 2px 8px rgba(0,0,0,0.15)',
                            pointerEvents: 'all',
                        }}
                    >
                        {data.label}
                    </div>
                </EdgeLabelRenderer>
            )}
        </>
    )
}

// Define custom types outside component to prevent re-renders
const customNodeTypes = {
    statusNode: StatusNode,
}

const customEdgeTypes = {
    customAnimated: CustomAnimatedEdge,
}

const WorkflowCanvasDemo = () => {
    const [nodes, setNodes] = useState<BlendNode[]>([
        // Root node (Level 0)
        {
            id: '1',
            type: 'statusNode',
            position: { x: 500, y: 50 },
            data: {
                label: 'Problem Expansion',
                statusType: 'completed',
                tokens: '400',
                time: '0.0',
                count: '1',
            },
        },
        // Level 1 - Three branches from root
        {
            id: '2',
            type: 'statusNode',
            position: { x: 100, y: 300 },
            data: {
                label: 'Xyne Motion Context',
                statusType: 'failed',
                tokens: '400',
                time: '0.0',
                count: '1',
            },
        },
        {
            id: '3',
            type: 'statusNode',
            position: { x: 500, y: 300 },
            data: {
                label: 'RCA & Validation',
                statusType: 'completed',
                tokens: '400',
                time: '0.0',
                count: '1',
            },
        },
        {
            id: '4',
            type: 'statusNode',
            position: { x: 900, y: 300 },
            data: {
                label: 'Impact Analysis',
                statusType: 'warning',
                tokens: '400',
                time: '0.0',
                count: '1',
            },
        },
        // Level 2 - Children of node 2 (left branch)
        {
            id: '5',
            type: 'statusNode',
            position: { x: 0, y: 550 },
            data: {
                label: 'XML Finish',
                statusType: 'completed',
                tokens: '400',
                time: '0.0',
                count: '1',
            },
        },
        {
            id: '6',
            type: 'statusNode',
            position: { x: 250, y: 550 },
            data: {
                label: 'COF Valuation',
                statusType: 'completed',
                tokens: '400',
                time: '0.0',
                count: '1',
            },
        },
        // Level 2 - Children of node 3 (middle branch)
        {
            id: '7',
            type: 'statusNode',
            position: { x: 500, y: 550 },
<<<<<<< HEAD
            data: {
                label: 'CODE Finalization',
                statusType: 'completed',
                tokens: '400',
                time: '0.0',
                count: '1',
            },
        },
        // Level 2 - Children of node 4 (right branch)
        {
            id: '8',
            type: 'statusNode',
            position: { x: 800, y: 550 },
            data: {
=======
            data: {
                label: 'CODE Finalization',
                statusType: 'completed',
                tokens: '400',
                time: '0.0',
                count: '1',
            },
        },
        // Level 2 - Children of node 4 (right branch)
        {
            id: '8',
            type: 'statusNode',
            position: { x: 800, y: 550 },
            data: {
>>>>>>> 474ca70f
                label: 'Data Processing',
                statusType: 'inProgress',
                tokens: '400',
                time: '0.0',
                count: '1',
            },
        },
        {
            id: '9',
            type: 'statusNode',
            position: { x: 1050, y: 550 },
            data: {
                label: 'Final Review',
                statusType: 'warning',
                tokens: '400',
                time: '0.0',
                count: '1',
            },
        },
    ])

    const [edges, setEdges] = useState<BlendEdge[]>([
        // Root to Level 1 (3 branches)
        {
            id: 'e1-2',
            source: '1',
            target: '2',
            type: 'customAnimated',
            data: { label: 'Branch 1' },
        },
        {
            id: 'e1-3',
            source: '1',
            target: '3',
        },
        {
            id: 'e1-4',
            source: '1',
            target: '4',
        },
        // Level 1 to Level 2 - Left branch (node 2)
        {
            id: 'e2-5',
            source: '2',
            target: '5',
        },
        {
            id: 'e2-6',
            source: '2',
            target: '6',
        },
        // Level 1 to Level 2 - Middle branch (node 3)
        {
            id: 'e3-7',
            source: '3',
            target: '7',
        },
        // Level 1 to Level 2 - Right branch (node 4)
        {
            id: 'e4-8',
            source: '4',
            target: '8',
        },
        {
            id: 'e4-9',
            source: '4',
            target: '9',
        },
    ])

    const handleNodesChange = useCallback((updatedNodes: BlendNode[]) => {
        setNodes(updatedNodes)
    }, [])

    const handleEdgesChange = useCallback((updatedEdges: BlendEdge[]) => {
        setEdges(updatedEdges)
    }, [])

    const handleConnect = useCallback((connection: Connection) => {
        if (!connection.source || !connection.target) return

        const newEdge: BlendEdge = {
            id: `e${connection.source}-${connection.target}`,
            source: connection.source,
            target: connection.target,
            data: { label: 'connected' },
        }
        setEdges((eds) => [...eds, newEdge])
    }, [])

    return (
        <div style={{ width: '100%', height: '100%', paddingBottom: '32px' }}>
            <ThemeProvider>
                <WorkflowCanvas
                    nodes={nodes}
                    edges={edges}
                    onNodesChange={handleNodesChange}
                    onEdgesChange={handleEdgesChange}
                    onConnect={handleConnect}
                    nodeTypes={customNodeTypes}
                    edgeTypes={customEdgeTypes}
<<<<<<< HEAD
                    fitView={true}
                    showControls={true}
                    showMinimap={true}
                    height={'90vh'}
                    // minimapPosition="bottom-left"
=======
                    height={1200}
                    fitView={true}
                    showControls={true}
                    showMinimap={false}
>>>>>>> 474ca70f
                    showBackground={true}
                    nodesDraggable={true}
                    nodesConnectable={true}
                    elementsSelectable={true}
                />
            </ThemeProvider>
        </div>
    )
}

export default WorkflowCanvasDemo<|MERGE_RESOLUTION|>--- conflicted
+++ resolved
@@ -409,7 +409,6 @@
             id: '7',
             type: 'statusNode',
             position: { x: 500, y: 550 },
-<<<<<<< HEAD
             data: {
                 label: 'CODE Finalization',
                 statusType: 'completed',
@@ -424,22 +423,6 @@
             type: 'statusNode',
             position: { x: 800, y: 550 },
             data: {
-=======
-            data: {
-                label: 'CODE Finalization',
-                statusType: 'completed',
-                tokens: '400',
-                time: '0.0',
-                count: '1',
-            },
-        },
-        // Level 2 - Children of node 4 (right branch)
-        {
-            id: '8',
-            type: 'statusNode',
-            position: { x: 800, y: 550 },
-            data: {
->>>>>>> 474ca70f
                 label: 'Data Processing',
                 statusType: 'inProgress',
                 tokens: '400',
@@ -541,18 +524,14 @@
                     onConnect={handleConnect}
                     nodeTypes={customNodeTypes}
                     edgeTypes={customEdgeTypes}
-<<<<<<< HEAD
                     fitView={true}
                     showControls={true}
                     showMinimap={true}
                     height={'90vh'}
                     // minimapPosition="bottom-left"
-=======
-                    height={1200}
-                    fitView={true}
-                    showControls={true}
-                    showMinimap={false}
->>>>>>> 474ca70f
+                    // fitView={true}
+                    // showControls={true}
+                    // showMinimap={false}
                     showBackground={true}
                     nodesDraggable={true}
                     nodesConnectable={true}
