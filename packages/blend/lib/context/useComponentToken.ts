--- conflicted
+++ resolved
@@ -20,13 +20,8 @@
 import type { PopoverTokenType } from '../components/Popover/popover.tokens'
 import type { ResponsiveMenuTokensType } from '../components/Menu/menu.tokens'
 import type { ResponsiveMultiSelectTokens } from '../components/MultiSelect/multiSelect.tokens'
-<<<<<<< HEAD
 import type { ResponsiveTableTokens } from '../components/DataTable/dataTable.tokens'
-import type { CalendarTokenType } from '../components/DateRangePicker/dateRangePicker.tokens'
-=======
-import type { TableTokenType } from '../components/DataTable/dataTable.tokens'
 import type { ResponsiveCalendarTokens } from '../components/DateRangePicker/dateRangePicker.tokens'
->>>>>>> 19679962
 import type { ResponsiveAccordionTokens } from '../components/Accordion/accordion.tokens'
 import type { ResponsiveStatCardTokens } from '../components/StatCard/statcard.tokens'
 import type { ProgressBarTokenType } from '../components/ProgressBar/progressbar.tokens'
@@ -60,13 +55,8 @@
     | ResponsiveMenuTokensType
     | ResponsiveMultiSelectTokens
     | ResponsiveSingleSelectTokens
-<<<<<<< HEAD
     | ResponsiveTableTokens
-    | CalendarTokenType
-=======
-    | TableTokenType
     | ResponsiveCalendarTokens
->>>>>>> 19679962
     | ResponsiveAccordionTokens
     | ResponsiveStatCardTokens
     | ProgressBarTokenType
