import { forwardRef, useRef, useState, useEffect } from 'react'
import * as RadixMenu from '@radix-ui/react-dropdown-menu'
import Block from '../../Primitives/Block/Block'
import PrimitiveText from '../../Primitives/PrimitiveText/PrimitiveText'
import { Tooltip } from '../../Tooltip'
import { Checkbox } from '../../Checkbox'
import { Check } from 'lucide-react'
import { type SelectItemProps, SelectItemType } from './types'
import { checkIfTruncated, isItemSelected, getRightSlotConfig } from './utils'
import { useResponsiveTokens } from '../../../hooks/useResponsiveTokens'
import type { MultiSelectTokensType } from '../../MultiSelect/multiSelect.tokens'
import type { SingleSelectTokensType } from '../../SingleSelect/singleSelect.tokens'

const MenuItemSlot = ({ slot }: { slot: React.ReactNode }) => {
    return (
        <Block data-element="icon" flexShrink={0} height="auto" contentCentered>
            {slot}
        </Block>
    )
}

const SelectItem = forwardRef<HTMLDivElement, SelectItemProps>(
    (
        {
            item,
            onSelect,
            selected,
            type,
            showCheckmark = true,
            className,
            selectedPosition = 'none',
            index = 0,
        },
        ref
    ) => {
        const textRef = useRef<HTMLDivElement>(null)
        const subLabelRef = useRef<HTMLDivElement>(null)
        const [showTooltip, setShowTooltip] = useState(false)
        const [showSubLabelTooltip, setShowSubLabelTooltip] = useState(false)

        const multiSelectTokens =
            useResponsiveTokens<MultiSelectTokensType>('MULTI_SELECT')
        const singleSelectTokens =
            useResponsiveTokens<SingleSelectTokensType>('SINGLE_SELECT')

        const tokens: MultiSelectTokensType | SingleSelectTokensType =
            type === SelectItemType.MULTI
                ? multiSelectTokens
                : singleSelectTokens

        const isSelected = isItemSelected(item.value, selected, type)

        useEffect(() => {
            if (!item.disableTruncation) {
                const checkTruncation = () => {
                    setShowTooltip(checkIfTruncated(textRef.current))
                    if (item.subLabel) {
                        setShowSubLabelTooltip(
                            checkIfTruncated(subLabelRef.current)
                        )
                    }
                }

                checkTruncation()

                const resizeObserver = new ResizeObserver(checkTruncation)
                if (textRef.current) {
                    resizeObserver.observe(textRef.current)
                }
                if (subLabelRef.current) {
                    resizeObserver.observe(subLabelRef.current)
                }

                return () => resizeObserver.disconnect()
            }
        }, [item.label, item.subLabel, item.disableTruncation])

        const handleClick = (e: React.MouseEvent) => {
            if (item.disabled) return

            e.preventDefault()
            e.stopPropagation()
            onSelect(item.value)
        }
        const shouldShowAutoTooltip =
            (showTooltip && item.label) ||
            (showSubLabelTooltip && item.subLabel)
        const customTooltip = item.tooltip
        const hasTooltip = shouldShowAutoTooltip || customTooltip

        const tooltipContent = customTooltip || (
            <>
                {showTooltip && item.label && <span>{item.label}</span>}
                {showSubLabelTooltip && item.subLabel && (
                    <Block style={{ display: 'block' }}>{item.subLabel}</Block>
                )}
            </>
        )

        const rightSlotConfig = getRightSlotConfig(isSelected, type, item)

        const rightSlotContent = rightSlotConfig ? (
            rightSlotConfig.type === 'checkbox' ? (
                <Checkbox
                    data-element="checkbox"
                    data-id={item.value || 'checkbox'}
                    data-state={isSelected ? 'selected' : 'not selected'}
                    data-status={item.disabled ? 'disabled' : 'enabled'}
                    {...rightSlotConfig.props}
                />
            ) : (
                <Check
                    data-element="checkbox"
                    data-id={item.value || 'checkbox'}
                    data-state={isSelected ? 'selected' : 'not selected'}
                    data-status={item.disabled ? 'disabled' : 'enabled'}
                    {...rightSlotConfig.props}
                />
            )
        ) : null

        const getBorderRadius = () => {
            const defaultRadius = tokens?.menu?.item?.borderRadius

            if (!isSelected || selectedPosition === 'none') {
                return defaultRadius
            }

            switch (selectedPosition) {
                case 'first':
                    return `${defaultRadius} ${defaultRadius} 0 0`
                case 'middle':
                    return '0'
                case 'last':
                    return `0 0 ${defaultRadius} ${defaultRadius}`
                case 'only':
                    return defaultRadius
                default:
                    return defaultRadius
            }
        }

        const itemContent = (
            <RadixMenu.Item
                asChild
                // onSelect={handleSelect}
                onClick={handleClick}
                data-disabled={item.disabled}
            >
                <Block
                    data-element="select-item"
                    data-id={item.label || 'select-item'}
                    ref={ref}
<<<<<<< HEAD
                    data-numeric={index + 1}
                    data-state={isSelected ? 'selected' : 'not selected'}
=======
                    role={type === SelectItemType.MULTI ? 'option' : 'menuitem'}
                    aria-selected={
                        type === SelectItemType.MULTI ? isSelected : undefined
                    }
                    data-dropdown-numeric={index + 1}
                    data-dropdown-value={item.label}
                    data-dropdown-value-selected={isSelected ? 'True' : 'False'}
>>>>>>> b228ae2c
                    padding={tokens?.menu?.item?.padding}
                    display="flex"
                    flexDirection="column"
                    gap={tokens?.menu?.item?.gap || 4}
                    borderRadius={getBorderRadius()}
                    outline="none"
                    border="none"
                    width="100%"
                    maxWidth="100%"
                    minWidth={0}
                    color={
                        item.disabled
                            ? tokens?.menu?.item?.option?.color?.disabled
                            : isSelected
                              ? tokens?.menu?.item?.option?.color?.selected
                              : tokens?.menu?.item?.option?.color?.default
                    }
                    backgroundColor={
                        isSelected
                            ? tokens?.menu?.item?.backgroundColor?.selected
                            : tokens?.menu?.item?.backgroundColor?.default
                    }
                    _hover={{
                        backgroundColor:
                            tokens?.menu?.item?.backgroundColor?.hover,
                    }}
                    _active={{
                        backgroundColor:
                            tokens?.menu?.item?.backgroundColor?.active,
                    }}
                    _focus={{
                        backgroundColor:
                            tokens?.menu?.item?.backgroundColor?.focus,
                    }}
                    _focusVisible={{
                        backgroundColor:
                            tokens?.menu?.item?.backgroundColor?.focusVisible,
                    }}
                    cursor={item.disabled ? 'not-allowed' : 'pointer'}
                    style={{
                        userSelect: 'none',
                        overflow: 'hidden',
                    }}
                    className={className}
                >
                    <Block
                        display="flex"
                        alignItems="center"
                        justifyContent="space-between"
                        width="100%"
                        maxWidth="100%"
                        gap={8}
                        style={{ minWidth: 0 }}
                    >
                        <Block
                            as="div"
                            display="flex"
                            alignItems="center"
                            gap={8}
                            flexGrow={1}
                            minWidth={0}
                            style={{ overflow: 'hidden' }}
                        >
                            {item.slot1 && <MenuItemSlot slot={item.slot1} />}
                            <Block
                                data-element="select-item-label"
                                data-id={item.label || 'select-item-label'}
                                flexGrow={1}
                                display="flex"
                                overflow="hidden"
                                ref={textRef}
                                style={{ minWidth: 0, maxWidth: '100%' }}
                            >
                                <PrimitiveText
                                    data-text={item.label}
                                    fontSize={
                                        tokens?.menu?.item?.option?.fontSize
                                    }
                                    fontWeight={
                                        tokens?.menu?.item?.option?.fontWeight
                                    }
                                    truncate={!item.disableTruncation}
                                    data-truncate="true"
                                    style={{
                                        width: '100%',
                                        minWidth: 0,
                                        maxWidth: '100%',
                                        overflow: 'hidden',
                                        textOverflow: 'ellipsis',
                                        whiteSpace: 'nowrap',
                                    }}
                                >
                                    {item.label}
                                </PrimitiveText>
                            </Block>
                        </Block>
                        <Block
                            as="div"
                            display="flex"
                            alignItems="center"
                            gap={4}
                            flexShrink={0}
                        >
                            {item.slot2 && <MenuItemSlot slot={item.slot2} />}
                            {item.slot3 && <MenuItemSlot slot={item.slot3} />}
                            {item.slot4 && <MenuItemSlot slot={item.slot4} />}
                            {showCheckmark && rightSlotContent && (
                                <Block
                                    as="span"
                                    display="flex"
                                    alignItems="center"
                                    flexShrink={0}
                                >
                                    {rightSlotContent}
                                </Block>
                            )}
                        </Block>
                    </Block>
                    {item.subLabel && (
                        <Block
                            data-element="select-item-sublabel"
                            data-id={item.subLabel || 'select-item-sublabel'}
                            ref={subLabelRef}
                            overflow="hidden"
                            style={{ minWidth: 0, maxWidth: '100%' }}
                        >
                            <PrimitiveText
                                fontSize={
                                    tokens?.menu?.item?.description?.fontSize
                                }
                                fontWeight={
                                    tokens?.menu?.item?.description?.fontWeight
                                }
                                color={
                                    isSelected
                                        ? tokens?.menu?.item?.description?.color
                                              ?.selected
                                        : tokens?.menu?.item?.description?.color
                                              ?.default
                                }
                                truncate={!item.disableTruncation}
                                data-truncate="true"
                                style={{
                                    width: '100%',
                                    minWidth: 0,
                                    maxWidth: '100%',
                                    overflow: 'hidden',
                                    textOverflow: 'ellipsis',
                                    whiteSpace: 'nowrap',
                                }}
                            >
                                {item.subLabel}
                            </PrimitiveText>
                        </Block>
                    )}
                </Block>
            </RadixMenu.Item>
        )

        if (hasTooltip) {
            return (
                <Tooltip content={tooltipContent} {...item.tooltipProps}>
                    {itemContent}
                </Tooltip>
            )
        }

        return itemContent
    }
)

SelectItem.displayName = 'SelectItem'

export default SelectItem
export { SelectItemType } from './types'
export type { SelectItemProps, BaseSelectItemType } from './types'<|MERGE_RESOLUTION|>--- conflicted
+++ resolved
@@ -148,13 +148,11 @@
                 data-disabled={item.disabled}
             >
                 <Block
+                    data-numeric={index + 1}
+                    data-state={isSelected ? 'selected' : 'not selected'}
                     data-element="select-item"
                     data-id={item.label || 'select-item'}
                     ref={ref}
-<<<<<<< HEAD
-                    data-numeric={index + 1}
-                    data-state={isSelected ? 'selected' : 'not selected'}
-=======
                     role={type === SelectItemType.MULTI ? 'option' : 'menuitem'}
                     aria-selected={
                         type === SelectItemType.MULTI ? isSelected : undefined
@@ -162,7 +160,6 @@
                     data-dropdown-numeric={index + 1}
                     data-dropdown-value={item.label}
                     data-dropdown-value-selected={isSelected ? 'True' : 'False'}
->>>>>>> b228ae2c
                     padding={tokens?.menu?.item?.padding}
                     display="flex"
                     flexDirection="column"
