--- conflicted
+++ resolved
@@ -31,11 +31,8 @@
     Shield,
     Settings,
     TrendingUp,
-<<<<<<< HEAD
+    Upload,
     Workflow,
-=======
-    Upload,
->>>>>>> e95fca7a
 } from 'lucide-react'
 import { FOUNDATION_THEME } from '../../../../packages/blend/lib/tokens'
 import { Sidebar } from '../../../../packages/blend/lib/components/Sidebar'
