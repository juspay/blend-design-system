import React, { useState, useMemo } from 'react'
import * as RadixMenu from '@radix-ui/react-dropdown-menu'
import {
    SelectMenuAlignment,
    type SelectMenuItemType,
    SelectMenuSide,
} from '../Select'
import type { SelectMenuGroupType } from '../Select'
import { FOUNDATION_THEME } from '../../tokens'
import styled from 'styled-components'
import Text from '../Text/Text'
import Block from '../Primitives/Block/Block'
import { ChevronRight } from 'lucide-react'
import { SearchInput } from '../Inputs'
import { useResponsiveTokens } from '../../hooks/useResponsiveTokens'
import { SingleSelectTokensType } from './singleSelect.tokens'
import SelectItem, { SelectItemType } from '../Select/SelectItem'
<<<<<<< HEAD
import { SelectMenuSize, SelectMenuVariant } from './types'
=======
import VirtualList from '../VirtualList/VirtualList'
>>>>>>> d799803a

type SingleSelectMenuProps = {
    items: SelectMenuGroupType[]
    selected: string
    onSelect: (value: string) => void
    trigger: React.ReactNode
    minMenuWidth?: number
    maxMenuWidth?: number
    maxMenuHeight?: number
    enableSearch?: boolean
    searchPlaceholder?: string
    disabled?: boolean

    // alignment
    alignment?: SelectMenuAlignment
    side?: SelectMenuSide
    sideOffset?: number
    alignOffset?: number

    // open
    open: boolean
    onOpenChange: (open: boolean) => void

<<<<<<< HEAD
    // size
    size?: SelectMenuSize
    variant?: SelectMenuVariant
=======
    // virtualization
    enableVirtualization?: boolean
    virtualListItemHeight?: number
    virtualListOverscan?: number

    // infinite scroll
    onEndReached?: () => void
    endReachedThreshold?: number
    hasMore?: boolean
    loadingComponent?: React.ReactNode
}

type FlattenedItem = {
    id: string
    type: 'item' | 'label' | 'separator'
    item?: SelectMenuItemType
    label?: string
    groupId?: number
}

const flattenGroups = (groups: SelectMenuGroupType[]): FlattenedItem[] => {
    const flattened: FlattenedItem[] = []
    let idCounter = 0

    groups.forEach((group, groupId) => {
        if (group.groupLabel) {
            flattened.push({
                id: `label-${groupId}`,
                type: 'label',
                label: group.groupLabel,
                groupId,
            })
        }

        group.items.forEach((item) => {
            flattened.push({
                id: `item-${idCounter++}`,
                type: 'item',
                item,
                groupId,
            })
        })

        if (groupId !== groups.length - 1 && group.showSeparator) {
            flattened.push({
                id: `separator-${groupId}`,
                type: 'separator',
                groupId,
            })
        }
    })

    return flattened
>>>>>>> d799803a
}

const Content = styled(RadixMenu.Content)(() => ({
    position: 'relative',
    backgroundColor: 'white',
    borderRadius: 8,
    boxShadow: FOUNDATION_THEME.shadows.sm,
    zIndex: 49,
    overflowY: 'auto',
    overflowX: 'hidden',
    scrollbarWidth: 'none',
    scrollbarColor: 'transparent transparent',
}))

const StyledSubMenu = styled(RadixMenu.Sub)(() => ({
    padding: '8px 6px',
    margin: '0px 8px',
}))

const SubTrigger = styled(RadixMenu.SubTrigger)(() => ({
    alignItems: 'center',
    padding: '8px 6px',
    margin: '0px 8px',
    borderRadius: 4,
    '&:hover': {
        backgroundColor: FOUNDATION_THEME.colors.gray[50],
    },
    '&[data-disabled]': {
        opacity: 0.5,
        cursor: 'not-allowed',
    },
    '&[data-highlighted]': {
        border: 'none',
        outline: 'none',
        backgroundColor: FOUNDATION_THEME.colors.gray[50],
    },
}))

const SubContent = styled(RadixMenu.SubContent)<{
    singleSelectTokens?: SingleSelectTokensType
}>(({ singleSelectTokens }) => ({
    backgroundColor: 'white',
    borderRadius: 8,
    padding: '8px 0px',
    boxShadow: FOUNDATION_THEME.shadows.lg,
    border:
        singleSelectTokens?.menu.border ||
        `1px solid ${FOUNDATION_THEME.colors.gray[200]}`,
    zIndex: 49,
}))

const SubMenu = ({
    item,
    onSelect,
    selected,
    singleSelectTokens,
}: {
    item: SelectMenuItemType
    onSelect: (value: string) => void
    selected: string
    singleSelectTokens: SingleSelectTokensType
}) => {
    return (
        <StyledSubMenu>
            <SubTrigger asChild>
                <Block
                    display="flex"
                    alignItems="center"
                    gap={8}
                    justifyContent="space-between"
                >
                    <Block
                        as="span"
                        display="flex"
                        alignItems="center"
                        gap={8}
                        flexGrow={1}
                    >
                        {item.slot1 && (
                            <Block flexShrink={0} height="auto" contentCentered>
                                {item.slot1}
                            </Block>
                        )}

                        <Text
                            variant="body.md"
                            color={FOUNDATION_THEME.colors.gray[600]}
                            fontWeight={500}
                            truncate
                        >
                            {item.label}
                        </Text>
                    </Block>
                    {item.slot2 && (
                        <Block flexShrink={0} height="auto" contentCentered>
                            {item.slot2}
                        </Block>
                    )}
                    {item.slot3 && (
                        <Block flexShrink={0} height="auto" contentCentered>
                            {item.slot3}
                        </Block>
                    )}
                    {item.slot4 && (
                        <Block flexShrink={0} height="auto" contentCentered>
                            {item.slot4}
                        </Block>
                    )}
                    <Block flexShrink={0} size={20} contentCentered>
                        <ChevronRight
                            size={16}
                            color={FOUNDATION_THEME.colors.gray[400]}
                        />
                    </Block>
                </Block>
            </SubTrigger>
            <SubContent
                avoidCollisions
                sideOffset={8}
                singleSelectTokens={singleSelectTokens}
            >
                {item.subMenu?.map((subItem, subIdx) => (
                    <Item
                        key={subIdx}
                        item={subItem}
                        onSelect={onSelect}
                        selected={selected}
                        singleSelectTokens={singleSelectTokens}
                    />
                ))}
            </SubContent>
        </StyledSubMenu>
    )
}

const Item = ({
    item,
    onSelect,
    selected,
    singleSelectTokens,
}: {
    item: SelectMenuItemType
    onSelect: (value: string) => void
    selected: string
    singleSelectTokens?: SingleSelectTokensType
}) => {
    if (item.subMenu) {
        return (
            <SubMenu
                item={item}
                onSelect={onSelect}
                selected={selected}
                singleSelectTokens={singleSelectTokens!}
            />
        )
    }

    return (
        <SelectItem
            item={item}
            onSelect={onSelect}
            selected={selected}
            type={SelectItemType.SINGLE}
            showCheckmark={true}
        />
    )
}

const Label = styled(RadixMenu.Label)(() => ({
    margin: '0px 8px',
    padding: '8px 6px',
    userSelect: 'none',
    textTransform: 'uppercase',
    overflow: 'clip',
}))

// Utility: Recursively filter menu items and groups by search text
function filterMenuGroups(
    groups: SelectMenuGroupType[],
    searchText: string
): SelectMenuGroupType[] {
    if (!searchText) return groups
    const lower = searchText.toLowerCase()
    return groups
        .map((group: SelectMenuGroupType) => {
            const filteredItems = group.items
                .map((item: SelectMenuItemType) => filterMenuItem(item, lower))
                .filter(Boolean) as SelectMenuItemType[]
            if (filteredItems.length === 0) return null
            return { ...group, items: filteredItems }
        })
        .filter(Boolean) as SelectMenuGroupType[]
}

function filterMenuItem(
    item: SelectMenuItemType,
    lower: string
): SelectMenuItemType | null {
    const matches =
        (item.label && item.label.toLowerCase().includes(lower)) ||
        (item.subLabel && item.subLabel.toLowerCase().includes(lower))
    if (item.subMenu) {
        const filteredSub = item.subMenu
            .map((sub: SelectMenuItemType) => filterMenuItem(sub, lower))
            .filter(Boolean) as SelectMenuItemType[]
        if (filteredSub.length > 0 || matches) {
            return { ...item, subMenu: filteredSub }
        }
        return null
    }
    return matches ? item : null
}

const SingleSelectMenu = ({
    items,
    selected,
    onSelect,
    trigger,
    minMenuWidth,
    maxMenuWidth,
    maxMenuHeight = 400,
    enableSearch,
    searchPlaceholder = 'Search options...',
    disabled,
    alignment = SelectMenuAlignment.CENTER,
    side = SelectMenuSide.BOTTOM,
    sideOffset = 8,
    alignOffset = 0,
    open,
    onOpenChange,
<<<<<<< HEAD
    size = SelectMenuSize.MEDIUM,
    variant = SelectMenuVariant.CONTAINER,
=======
    enableVirtualization = false,
    virtualListItemHeight = 48,
    virtualListOverscan = 2,
    onEndReached,
    endReachedThreshold,
    hasMore,
>>>>>>> d799803a
}: SingleSelectMenuProps) => {
    const singleSelectTokens =
        useResponsiveTokens<SingleSelectTokensType>('SINGLE_SELECT')

    const [searchText, setSearchText] = useState('')
    const searchInputRef = React.useRef<HTMLInputElement>(null)

    const filteredItems = useMemo(
        () => (searchText ? filterMenuGroups(items, searchText) : items),
        [items, searchText]
    )

    const flattenedItems = useMemo(
        () =>
            enableVirtualization || searchText
                ? flattenGroups(filteredItems)
                : [],
        [filteredItems, enableVirtualization, searchText]
    )

    const handleOpenChange = (newOpen: boolean) => {
        if (disabled) return
        if (!newOpen && enableSearch) {
            setSearchText('')
        }
        onOpenChange(newOpen)
    }

    const renderVirtualItem = ({
        item: flatItem,
    }: {
        item: FlattenedItem
        index: number
    }) => {
        if (flatItem.type === 'label') {
            return (
                <Label>
                    <Text
                        variant="body.sm"
                        color={
                            singleSelectTokens.dropdown.item.label.color
                                .disabled
                        }
                    >
                        {flatItem.label}
                    </Text>
                </Label>
            )
        }

        if (flatItem.type === 'separator') {
            return (
                <RadixMenu.Separator asChild>
                    <Block
                        height={singleSelectTokens.dropdown.seperator.height}
                        backgroundColor={
                            singleSelectTokens.dropdown.seperator.color
                        }
                        margin={singleSelectTokens.dropdown.seperator.margin}
                    />
                </RadixMenu.Separator>
            )
        }

        if (flatItem.type === 'item' && flatItem.item) {
            return (
                <Item
                    selected={selected}
                    item={flatItem.item}
                    onSelect={onSelect}
                    singleSelectTokens={singleSelectTokens}
                />
            )
        }

        return null
    }

    return (
        <RadixMenu.Root
            modal={false}
            open={open && !disabled}
            onOpenChange={handleOpenChange}
        >
            <RadixMenu.Trigger asChild disabled={disabled}>
                {trigger}
            </RadixMenu.Trigger>
            <Content
                align={alignment}
                sideOffset={sideOffset}
                alignOffset={alignOffset}
                side={side}
                style={{
                    maxHeight: maxMenuHeight,
                    minWidth: minMenuWidth || '250px',
                    width: 'max(var(--radix-dropdown-menu-trigger-width))',
                    maxWidth:
                        maxMenuWidth ||
                        'var(--radix-dropdown-menu-trigger-width)',
                    border: `1px solid ${FOUNDATION_THEME.colors.gray[200]}`,
                }}
                onFocusCapture={(e) => {
                    if (enableSearch && searchInputRef.current) {
                        if (
                            e.target !== searchInputRef.current &&
                            !searchInputRef.current.contains(e.target as Node)
                        ) {
                            e.preventDefault()
                            searchInputRef.current.focus()
                        }
                    }
                }}
                onKeyDown={(e) => {
                    if (enableSearch && searchInputRef.current) {
                        if (
                            e.target !== searchInputRef.current &&
                            !searchInputRef.current.contains(
                                e.target as Node
                            ) &&
                            e.key.length === 1
                        ) {
                            searchInputRef.current.focus()
                        }
                    }
                }}
            >
                {enableSearch && (
                    <Block
                        position="sticky"
                        top={0}
                        left={0}
                        right={0}
                        zIndex={50}
                        backgroundColor={FOUNDATION_THEME.colors.gray[0]}
                    >
                        <Block marginBottom={FOUNDATION_THEME.unit[6]}>
                            <SearchInput
                                ref={searchInputRef}
                                placeholder={searchPlaceholder}
                                value={searchText}
                                onChange={(
                                    e: React.ChangeEvent<HTMLInputElement>
                                ) => {
                                    e.preventDefault()
                                    e.stopPropagation()
                                    setSearchText(e.target.value)
                                }}
                                autoFocus
                            />
                        </Block>
                    </Block>
                )}
<<<<<<< HEAD
                <Block
                    paddingX={singleSelectTokens.menu.padding[size][variant].x}
                    paddingY={singleSelectTokens.menu.padding[size][variant].y}
                    style={{
                        paddingTop: enableSearch ? 0 : FOUNDATION_THEME.unit[6],
                    }}
                >
                    {filteredItems &&
                    filteredItems.length === 0 &&
                    searchText.length > 0 ? (
                        <Block
                            display="flex"
                            justifyContent="center"
                            alignItems="center"
                            padding={`${FOUNDATION_THEME.unit[16]} ${FOUNDATION_THEME.unit[8]}`}
                        >
                            <Text
                                variant="body.md"
                                color={FOUNDATION_THEME.colors.gray[400]}
                                textAlign="center"
                            >
                                No results found
                            </Text>
                        </Block>
                    ) : (
                        filteredItems &&
                        filteredItems.map((group, groupId) => (
                            <React.Fragment key={groupId}>
                                {group.groupLabel && (
                                    <Label>
                                        <Text
                                            fontSize={
                                                singleSelectTokens.menu.item
                                                    .optionsLabel.fontSize
                                            }
                                            color={
                                                singleSelectTokens.menu.item
                                                    .optionsLabel.color.default
                                            }
                                            fontWeight={
                                                singleSelectTokens.menu.item
                                                    .optionsLabel.fontWeight
                                            }
                                        >
                                            {group.groupLabel}
                                        </Text>
                                    </Label>
                                )}
                                {group.items.map((item, itemIndex) => (
                                    <Item
                                        key={`${groupId}-${itemIndex}`}
                                        selected={selected}
                                        item={item}
                                        onSelect={onSelect}
                                        singleSelectTokens={singleSelectTokens}
                                    />
                                ))}
                                {groupId !== items.length - 1 &&
                                    group.showSeparator && (
                                        <RadixMenu.Separator asChild>
                                            <Block
                                                height={
                                                    singleSelectTokens.menu.item
                                                        .seperator.height
                                                }
                                                backgroundColor={
                                                    singleSelectTokens.menu.item
                                                        .seperator.color
                                                }
                                                margin={
                                                    singleSelectTokens.menu.item
                                                        .seperator.margin
=======
                {items.length === 0 ? (
                    <Block
                        display="flex"
                        justifyContent="center"
                        alignItems="center"
                        padding={singleSelectTokens.dropdown.item.padding}
                    >
                        <Text
                            variant="body.md"
                            color={
                                singleSelectTokens.dropdown.item.label.color
                                    .disabled
                            }
                            textAlign="center"
                        >
                            No items available
                        </Text>
                    </Block>
                ) : filteredItems &&
                  filteredItems.length === 0 &&
                  searchText.length > 0 ? (
                    <Block
                        display="flex"
                        justifyContent="center"
                        alignItems="center"
                        padding={`${FOUNDATION_THEME.unit[16]} ${FOUNDATION_THEME.unit[8]}`}
                    >
                        <Text
                            variant="body.md"
                            color={
                                singleSelectTokens.dropdown.item.label.color
                                    .disabled
                            }
                            textAlign="center"
                        >
                            No results found
                        </Text>
                    </Block>
                ) : enableVirtualization && flattenedItems.length > 0 ? (
                    <Block padding={FOUNDATION_THEME.unit[6]}>
                        <VirtualList
                            items={flattenedItems}
                            renderItem={renderVirtualItem}
                            height={maxMenuHeight - 60}
                            itemHeight={virtualListItemHeight}
                            overscan={virtualListOverscan}
                            onEndReached={onEndReached}
                            endReachedThreshold={endReachedThreshold}
                            hasMore={hasMore}
                            isLoading={false}
                        />
                    </Block>
                ) : (
                    <Block
                        padding={FOUNDATION_THEME.unit[6]}
                        style={{
                            paddingTop: enableSearch
                                ? 0
                                : FOUNDATION_THEME.unit[6],
                        }}
                    >
                        {filteredItems &&
                            filteredItems.map((group, groupId) => (
                                <React.Fragment key={groupId}>
                                    {group.groupLabel && (
                                        <Label>
                                            <Text
                                                variant="body.sm"
                                                color={
                                                    singleSelectTokens.dropdown
                                                        .item.label.color
                                                        .disabled
>>>>>>> d799803a
                                                }
                                            >
                                                {group.groupLabel}
                                            </Text>
                                        </Label>
                                    )}
                                    {group.items.map((item, itemIndex) => (
                                        <Item
                                            key={`${groupId}-${itemIndex}`}
                                            selected={selected}
                                            item={item}
                                            onSelect={onSelect}
                                            singleSelectTokens={
                                                singleSelectTokens
                                            }
                                        />
                                    ))}
                                    {groupId !== items.length - 1 &&
                                        group.showSeparator && (
                                            <RadixMenu.Separator asChild>
                                                <Block
                                                    height={
                                                        singleSelectTokens
                                                            .dropdown.seperator
                                                            .height
                                                    }
                                                    backgroundColor={
                                                        singleSelectTokens
                                                            .dropdown.seperator
                                                            .color
                                                    }
                                                    margin={
                                                        singleSelectTokens
                                                            .dropdown.seperator
                                                            .margin
                                                    }
                                                />
                                            </RadixMenu.Separator>
                                        )}
                                </React.Fragment>
                            ))}
                    </Block>
                )}
            </Content>
        </RadixMenu.Root>
    )
}

export default SingleSelectMenu<|MERGE_RESOLUTION|>--- conflicted
+++ resolved
@@ -15,11 +15,8 @@
 import { useResponsiveTokens } from '../../hooks/useResponsiveTokens'
 import { SingleSelectTokensType } from './singleSelect.tokens'
 import SelectItem, { SelectItemType } from '../Select/SelectItem'
-<<<<<<< HEAD
 import { SelectMenuSize, SelectMenuVariant } from './types'
-=======
 import VirtualList from '../VirtualList/VirtualList'
->>>>>>> d799803a
 
 type SingleSelectMenuProps = {
     items: SelectMenuGroupType[]
@@ -43,11 +40,10 @@
     open: boolean
     onOpenChange: (open: boolean) => void
 
-<<<<<<< HEAD
     // size
     size?: SelectMenuSize
     variant?: SelectMenuVariant
-=======
+
     // virtualization
     enableVirtualization?: boolean
     virtualListItemHeight?: number
@@ -101,7 +97,6 @@
     })
 
     return flattened
->>>>>>> d799803a
 }
 
 const Content = styled(RadixMenu.Content)(() => ({
@@ -332,17 +327,14 @@
     alignOffset = 0,
     open,
     onOpenChange,
-<<<<<<< HEAD
     size = SelectMenuSize.MEDIUM,
     variant = SelectMenuVariant.CONTAINER,
-=======
     enableVirtualization = false,
     virtualListItemHeight = 48,
     virtualListOverscan = 2,
     onEndReached,
     endReachedThreshold,
     hasMore,
->>>>>>> d799803a
 }: SingleSelectMenuProps) => {
     const singleSelectTokens =
         useResponsiveTokens<SingleSelectTokensType>('SINGLE_SELECT')
@@ -383,8 +375,8 @@
                     <Text
                         variant="body.sm"
                         color={
-                            singleSelectTokens.dropdown.item.label.color
-                                .disabled
+                            singleSelectTokens.menu.item.optionsLabel.color
+                                .default
                         }
                     >
                         {flatItem.label}
@@ -397,11 +389,11 @@
             return (
                 <RadixMenu.Separator asChild>
                     <Block
-                        height={singleSelectTokens.dropdown.seperator.height}
+                        height={singleSelectTokens.menu.item.seperator.height}
                         backgroundColor={
-                            singleSelectTokens.dropdown.seperator.color
+                            singleSelectTokens.menu.item.seperator.color
                         }
-                        margin={singleSelectTokens.dropdown.seperator.margin}
+                        margin={singleSelectTokens.menu.item.seperator.margin}
                     />
                 </RadixMenu.Separator>
             )
@@ -495,34 +487,72 @@
                         </Block>
                     </Block>
                 )}
-<<<<<<< HEAD
-                <Block
-                    paddingX={singleSelectTokens.menu.padding[size][variant].x}
-                    paddingY={singleSelectTokens.menu.padding[size][variant].y}
-                    style={{
-                        paddingTop: enableSearch ? 0 : FOUNDATION_THEME.unit[6],
-                    }}
-                >
-                    {filteredItems &&
-                    filteredItems.length === 0 &&
-                    searchText.length > 0 ? (
-                        <Block
-                            display="flex"
-                            justifyContent="center"
-                            alignItems="center"
-                            padding={`${FOUNDATION_THEME.unit[16]} ${FOUNDATION_THEME.unit[8]}`}
+                {items.length === 0 ? (
+                    <Block
+                        display="flex"
+                        justifyContent="center"
+                        alignItems="center"
+                        padding={singleSelectTokens.menu.item.padding}
+                        paddingTop={0}
+                    >
+                        <Text
+                            variant="body.md"
+                            color={
+                                singleSelectTokens.menu.item.optionsLabel.color
+                                    .default
+                            }
+                            textAlign="center"
                         >
-                            <Text
-                                variant="body.md"
-                                color={FOUNDATION_THEME.colors.gray[400]}
-                                textAlign="center"
-                            >
-                                No results found
-                            </Text>
-                        </Block>
-                    ) : (
-                        filteredItems &&
-                        filteredItems.map((group, groupId) => (
+                            No items available
+                        </Text>
+                    </Block>
+                ) : filteredItems.length === 0 && searchText.length > 0 ? (
+                    <Block
+                        display="flex"
+                        justifyContent="center"
+                        alignItems="center"
+                        padding={singleSelectTokens.menu.item.padding}
+                    >
+                        <Text
+                            variant="body.md"
+                            color={
+                                singleSelectTokens.menu.item.optionsLabel.color
+                                    .default
+                            }
+                            textAlign="center"
+                        >
+                            No results found
+                        </Text>
+                    </Block>
+                ) : enableVirtualization && filteredItems.length > 0 ? (
+                    <Block padding={FOUNDATION_THEME.unit[6]}>
+                        <VirtualList
+                            items={flattenedItems}
+                            renderItem={renderVirtualItem}
+                            height={maxMenuHeight - 60}
+                            itemHeight={virtualListItemHeight}
+                            overscan={virtualListOverscan}
+                            onEndReached={onEndReached}
+                            endReachedThreshold={endReachedThreshold}
+                            hasMore={hasMore}
+                            isLoading={false}
+                        />
+                    </Block>
+                ) : (
+                    <Block
+                        paddingX={
+                            singleSelectTokens.menu.padding[size][variant].x
+                        }
+                        paddingY={
+                            singleSelectTokens.menu.padding[size][variant].y
+                        }
+                        style={{
+                            paddingTop: enableSearch
+                                ? 0
+                                : FOUNDATION_THEME.unit[6],
+                        }}
+                    >
+                        {filteredItems.map((group, groupId) => (
                             <React.Fragment key={groupId}>
                                 {group.groupLabel && (
                                     <Label>
@@ -553,7 +583,7 @@
                                         singleSelectTokens={singleSelectTokens}
                                     />
                                 ))}
-                                {groupId !== items.length - 1 &&
+                                {groupId !== filteredItems.length - 1 &&
                                     group.showSeparator && (
                                         <RadixMenu.Separator asChild>
                                             <Block
@@ -568,121 +598,12 @@
                                                 margin={
                                                     singleSelectTokens.menu.item
                                                         .seperator.margin
-=======
-                {items.length === 0 ? (
-                    <Block
-                        display="flex"
-                        justifyContent="center"
-                        alignItems="center"
-                        padding={singleSelectTokens.dropdown.item.padding}
-                    >
-                        <Text
-                            variant="body.md"
-                            color={
-                                singleSelectTokens.dropdown.item.label.color
-                                    .disabled
-                            }
-                            textAlign="center"
-                        >
-                            No items available
-                        </Text>
-                    </Block>
-                ) : filteredItems &&
-                  filteredItems.length === 0 &&
-                  searchText.length > 0 ? (
-                    <Block
-                        display="flex"
-                        justifyContent="center"
-                        alignItems="center"
-                        padding={`${FOUNDATION_THEME.unit[16]} ${FOUNDATION_THEME.unit[8]}`}
-                    >
-                        <Text
-                            variant="body.md"
-                            color={
-                                singleSelectTokens.dropdown.item.label.color
-                                    .disabled
-                            }
-                            textAlign="center"
-                        >
-                            No results found
-                        </Text>
-                    </Block>
-                ) : enableVirtualization && flattenedItems.length > 0 ? (
-                    <Block padding={FOUNDATION_THEME.unit[6]}>
-                        <VirtualList
-                            items={flattenedItems}
-                            renderItem={renderVirtualItem}
-                            height={maxMenuHeight - 60}
-                            itemHeight={virtualListItemHeight}
-                            overscan={virtualListOverscan}
-                            onEndReached={onEndReached}
-                            endReachedThreshold={endReachedThreshold}
-                            hasMore={hasMore}
-                            isLoading={false}
-                        />
-                    </Block>
-                ) : (
-                    <Block
-                        padding={FOUNDATION_THEME.unit[6]}
-                        style={{
-                            paddingTop: enableSearch
-                                ? 0
-                                : FOUNDATION_THEME.unit[6],
-                        }}
-                    >
-                        {filteredItems &&
-                            filteredItems.map((group, groupId) => (
-                                <React.Fragment key={groupId}>
-                                    {group.groupLabel && (
-                                        <Label>
-                                            <Text
-                                                variant="body.sm"
-                                                color={
-                                                    singleSelectTokens.dropdown
-                                                        .item.label.color
-                                                        .disabled
->>>>>>> d799803a
                                                 }
-                                            >
-                                                {group.groupLabel}
-                                            </Text>
-                                        </Label>
+                                            />
+                                        </RadixMenu.Separator>
                                     )}
-                                    {group.items.map((item, itemIndex) => (
-                                        <Item
-                                            key={`${groupId}-${itemIndex}`}
-                                            selected={selected}
-                                            item={item}
-                                            onSelect={onSelect}
-                                            singleSelectTokens={
-                                                singleSelectTokens
-                                            }
-                                        />
-                                    ))}
-                                    {groupId !== items.length - 1 &&
-                                        group.showSeparator && (
-                                            <RadixMenu.Separator asChild>
-                                                <Block
-                                                    height={
-                                                        singleSelectTokens
-                                                            .dropdown.seperator
-                                                            .height
-                                                    }
-                                                    backgroundColor={
-                                                        singleSelectTokens
-                                                            .dropdown.seperator
-                                                            .color
-                                                    }
-                                                    margin={
-                                                        singleSelectTokens
-                                                            .dropdown.seperator
-                                                            .margin
-                                                    }
-                                                />
-                                            </RadixMenu.Separator>
-                                        )}
-                                </React.Fragment>
-                            ))}
+                            </React.Fragment>
+                        ))}
                     </Block>
                 )}
             </Content>
