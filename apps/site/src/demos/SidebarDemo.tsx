--- conflicted
+++ resolved
@@ -65,11 +65,8 @@
 import DropdownInputDemo from './DropdownInputDemo'
 import DrawerDemo from './DrawerDemo'
 import DateRangePickerDemo from './DateRangePickerDemo'
-<<<<<<< HEAD
 import DataTableDemo from './dataTableDemo'
-=======
 import ChartsDemo from './ChartsDemo'
->>>>>>> 2537b326
 
 const SidebarDemo = () => {
     const [activeComponent, setActiveComponent] = useState<
@@ -213,13 +210,10 @@
                 return <DropdownInputDemo />
             case 'dataRangePicker':
                 return <DateRangePickerDemo />
-<<<<<<< HEAD
             case 'dataTable':
                 return <DataTableDemo />
-=======
             case 'charts':
                 return <ChartsDemo />
->>>>>>> 2537b326
             default:
                 return <div>No component selected</div>
         }
