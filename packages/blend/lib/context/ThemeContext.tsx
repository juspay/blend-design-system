import { createContext, useContext } from 'react'
import { FOUNDATION_THEME, type ThemeType } from '../tokens'
import {
    type ResponsiveTagTokens,
    getTagTokens,
} from '../components/Tags/tag.tokens'
import {
    getSearchInputTokens,
    type SearchInputTokensType,
} from '../components/Inputs/SearchInput/searchInput.tokens'
import {
    getTextAreaTokens,
    type ResponsiveTextAreaTokens,
} from '../components/Inputs/TextArea/textarea.token'
import {
    type ResponsiveRadioTokens,
    getRadioTokens,
} from '../components/Radio/radio.token'
import {
    type ResponsiveSwitchTokens,
    getSwitchTokens,
} from '../components/Switch/switch.token'
import {
    getTextInputTokens,
    type ResponsiveTextInputTokens,
} from '../components/Inputs/TextInput/textInput.tokens'
import {
    getNumberInputTokens,
    type ResponsiveNumberInputTokens,
} from '../components/Inputs/NumberInput/numberInput.tokens'
import {
    getAlertTokens,
    type ResponsiveAlertTokens,
} from '../components/Alert/alert.tokens'
import {
    getOTPInputTokens,
    type ResponsiveOTPInputTokens,
} from '../components/Inputs/OTPInput/otpInput.tokens'
import {
    getTooltipTokens,
    type ResponsiveTooltipTokens,
} from '../components/Tooltip/tooltip.tokens'
import {
    getUnitInputTokens,
    type ResponsiveUnitInputTokens,
} from '../components/Inputs/UnitInput/unitInput.tokens'
import {
    getMultiValueInputTokens,
    type MultiValueInputTokensType,
} from '../components/Inputs/MultiValueInput/multiValueInput.tokens'
import {
    getDropdownInputTokens,
    type ResponsiveDropdownInputTokens,
} from '../components/Inputs/DropdownInput/dropdownInput.tokens'
import {
    getCheckboxTokens,
    type ResponsiveCheckboxTokens,
} from '../components/Checkbox/checkbox.token'
import {
    ResponsiveTabsTokens,
    getTabsTokens,
} from '../components/Tabs/tabs.token' // Added TABS
import {
    type ResponsiveButtonTokens,
    getButtonTokens,
} from '../components/Button/button.tokens'
import {
    getModalComponentTokens,
    type ModalTokensType,
} from '../components/Modal/modal.tokens'
import {
    getBreadcrumbTokens,
    type ResponsiveBreadcrumbTokens,
} from '../components/Breadcrumb/breadcrumb.tokens'
import {
    getPopoverTokens,
    type PopoverTokenType,
} from '../components/Popover/popover.tokens'
import {
    getMenuTokens,
    type ResponsiveMenuTokensType,
} from '../components/Menu/menu.tokens'
import {
    getMultiSelectTokens,
    type ResponsiveMultiSelectTokens,
} from '../components/MultiSelect/multiSelect.tokens'
import {
    getTableToken,
    type ResponsiveTableTokens,
} from '../components/DataTable/dataTable.tokens'
import {
    type ResponsiveCalendarTokens,
    getCalendarToken,
} from '../components/DateRangePicker/dateRangePicker.tokens'
import {
    getAccordionToken,
    type ResponsiveAccordionTokens,
} from '../components/Accordion/accordion.tokens'
import {
    getStatCardToken,
    type ResponsiveStatCardTokens,
} from '../components/StatCard/statcard.tokens'
import progressBarTokens, {
    type ProgressBarTokenType,
} from '../components/ProgressBar/progressbar.tokens'
import {
    getDrawerComponentTokens,
    type DrawerTokensType,
} from '../components/Drawer/drawer.tokens'
import { BREAKPOINTS, type BreakpointType } from '../breakpoints/breakPoints'
import {
    getSingleSelectTokens,
    ResponsiveSingleSelectTokens,
} from '../components/SingleSelect/singleSelect.tokens'
import {
    getChartTokens,
    ResponsiveChartTokens,
} from '../components/Charts/chart.tokens'
import {
    getSnackbarTokens,
    ResponsiveSnackbarTokens,
} from '../components/Snackbar/snackbar.tokens'
import {
<<<<<<< HEAD
    getKeyValuePairTokens,
    ResponsiveKeyValuePairTokens,
} from '../components/KeyValuePair/KeyValuePair.tokens'
=======
    getCardTokens,
    ResponsiveCardTokens,
} from '../components/Card/card.tokens'
>>>>>>> 263e751a

export type ComponentTokenType = {
    TAGS?: ResponsiveTagTokens
    SEARCH_INPUT?: SearchInputTokensType
    TEXT_AREA?: ResponsiveTextAreaTokens
    RADIO?: ResponsiveRadioTokens
    SWITCH?: ResponsiveSwitchTokens
    TEXT_INPUT?: ResponsiveTextInputTokens
    NUMBER_INPUT?: ResponsiveNumberInputTokens
    ALERT?: ResponsiveAlertTokens
    OTP_INPUT?: ResponsiveOTPInputTokens
    TOOLTIP?: ResponsiveTooltipTokens
    UNIT_INPUT?: ResponsiveUnitInputTokens
    MULTI_VALUE_INPUT?: MultiValueInputTokensType
    DROPDOWN_INPUT?: ResponsiveDropdownInputTokens
    CHECKBOX?: ResponsiveCheckboxTokens
    TABS?: ResponsiveTabsTokens
    BUTTON?: ResponsiveButtonTokens
    MODAL?: ModalTokensType
    BREADCRUMB?: ResponsiveBreadcrumbTokens
    POPOVER?: PopoverTokenType
    MENU?: ResponsiveMenuTokensType
    MULTI_SELECT?: ResponsiveMultiSelectTokens
    SINGLE_SELECT?: ResponsiveSingleSelectTokens
    TABLE?: ResponsiveTableTokens
    CALENDAR?: ResponsiveCalendarTokens
    ACCORDION?: ResponsiveAccordionTokens
    STAT_CARD?: ResponsiveStatCardTokens
    PROGRESS_BAR?: ProgressBarTokenType
    DRAWER?: DrawerTokensType
    CHARTS?: ResponsiveChartTokens
    SNACKBAR?: ResponsiveSnackbarTokens
<<<<<<< HEAD
    KEYVALUEPAIR?: ResponsiveKeyValuePairTokens
=======
    CARD?: ResponsiveCardTokens
>>>>>>> 263e751a
}

type ThemeContextType = {
    foundationTokens: ThemeType
    componentTokens: Required<ComponentTokenType>
    breakpoints: BreakpointType
}

const ThemeContext = createContext<ThemeContextType>({
    foundationTokens: FOUNDATION_THEME,
    componentTokens: {
        TAGS: getTagTokens(FOUNDATION_THEME),
        SEARCH_INPUT: getSearchInputTokens(FOUNDATION_THEME),
        TEXT_AREA: getTextAreaTokens(FOUNDATION_THEME),
        RADIO: getRadioTokens(FOUNDATION_THEME),
        SWITCH: getSwitchTokens(FOUNDATION_THEME),
        TEXT_INPUT: getTextInputTokens(FOUNDATION_THEME),
        NUMBER_INPUT: getNumberInputTokens(FOUNDATION_THEME),
        ALERT: getAlertTokens(FOUNDATION_THEME),
        OTP_INPUT: getOTPInputTokens(FOUNDATION_THEME),
        TOOLTIP: getTooltipTokens(FOUNDATION_THEME),
        UNIT_INPUT: getUnitInputTokens(FOUNDATION_THEME),
        MULTI_VALUE_INPUT: getMultiValueInputTokens(FOUNDATION_THEME),
        DROPDOWN_INPUT: getDropdownInputTokens(FOUNDATION_THEME),
        CHECKBOX: getCheckboxTokens(FOUNDATION_THEME),
        TABS: getTabsTokens(FOUNDATION_THEME),
        BUTTON: getButtonTokens(FOUNDATION_THEME),
        MODAL: getModalComponentTokens(FOUNDATION_THEME),
        BREADCRUMB: getBreadcrumbTokens(FOUNDATION_THEME),
        POPOVER: getPopoverTokens(FOUNDATION_THEME),
        MENU: getMenuTokens(FOUNDATION_THEME),
        MULTI_SELECT: getMultiSelectTokens(FOUNDATION_THEME),
        SINGLE_SELECT: getSingleSelectTokens(FOUNDATION_THEME),
        TABLE: getTableToken(FOUNDATION_THEME),
        CALENDAR: getCalendarToken(FOUNDATION_THEME),
        ACCORDION: getAccordionToken(FOUNDATION_THEME),
        STAT_CARD: getStatCardToken(FOUNDATION_THEME),
        PROGRESS_BAR: progressBarTokens,
        DRAWER: getDrawerComponentTokens(FOUNDATION_THEME),
        CHARTS: getChartTokens(FOUNDATION_THEME),
        SNACKBAR: getSnackbarTokens(FOUNDATION_THEME),
<<<<<<< HEAD
        KEYVALUEPAIR: getKeyValuePairTokens(FOUNDATION_THEME),
=======
        CARD: getCardTokens(FOUNDATION_THEME),
>>>>>>> 263e751a
    },
    breakpoints: BREAKPOINTS,
})

export const useTheme = () => {
    const context = useContext(ThemeContext)
    if (!context) {
        throw new Error('useTheme must be used within a ThemeProvider')
    }
    return context
}

export default ThemeContext<|MERGE_RESOLUTION|>--- conflicted
+++ resolved
@@ -121,15 +121,11 @@
     ResponsiveSnackbarTokens,
 } from '../components/Snackbar/snackbar.tokens'
 import {
-<<<<<<< HEAD
     getKeyValuePairTokens,
     ResponsiveKeyValuePairTokens,
 } from '../components/KeyValuePair/KeyValuePair.tokens'
-=======
-    getCardTokens,
-    ResponsiveCardTokens,
-} from '../components/Card/card.tokens'
->>>>>>> 263e751a
+import { ResponsiveCardTokens } from '../components/Card/card.tokens'
+import { getCardTokens } from '../components/Card/card.tokens'
 
 export type ComponentTokenType = {
     TAGS?: ResponsiveTagTokens
@@ -162,11 +158,8 @@
     DRAWER?: DrawerTokensType
     CHARTS?: ResponsiveChartTokens
     SNACKBAR?: ResponsiveSnackbarTokens
-<<<<<<< HEAD
     KEYVALUEPAIR?: ResponsiveKeyValuePairTokens
-=======
     CARD?: ResponsiveCardTokens
->>>>>>> 263e751a
 }
 
 type ThemeContextType = {
@@ -208,11 +201,8 @@
         DRAWER: getDrawerComponentTokens(FOUNDATION_THEME),
         CHARTS: getChartTokens(FOUNDATION_THEME),
         SNACKBAR: getSnackbarTokens(FOUNDATION_THEME),
-<<<<<<< HEAD
         KEYVALUEPAIR: getKeyValuePairTokens(FOUNDATION_THEME),
-=======
         CARD: getCardTokens(FOUNDATION_THEME),
->>>>>>> 263e751a
     },
     breakpoints: BREAKPOINTS,
 })
