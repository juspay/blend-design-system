import DocsTypeTable from '@/components/features/Documentation/DocsTypeTable'
import Preview from '@/components/features/Documentation/Preview'
import {
    VersionHeader,
    ChangelogCard,
    ChangelogEntry,
} from '@/components/changelog/ChangelogComponents'
import { CommitLink } from '@/components/changelog/CommitLink'
import {
    MDXComponents,
    PreviewComponents,
    TableComponents,
} from '@/components/mdx'
<<<<<<< HEAD
import GradientBorderComponent from './app/changelog/components/ui/GradientBorderWrapper'
import DateBadge from './app/changelog/components/ui/DateBadge'
import { Search } from 'lucide-react'
import ChangeLogCard from './app/changelog/components/ui/ChangeLogCard'
import HomeDataList from './app/changelog/components/ui/HomeDataList'
import ImageBlock from './app/changelog/components/ui/ImageBlock'
import VideoBlock from './app/changelog/components/ui/VideoBlock'
import HeadingBlock from './app/changelog/components/ui/HeadingBlock'
import SubHeadingBlock from './app/changelog/components/ui/SubHeadingBlock'
import ParagraphBlock from './app/changelog/components/ui/ParagraphBlock'
=======
import {
    GradientBorderWrapper,
    DateBadge,
    ChangeLogCard,
    ImageBlock,
    VideoBlock,
    HeadingBlock,
    SubHeadingBlock,
    ParagraphBlock,
} from './app/changelog/components/ui/ChangelogBlocks'
import { Search } from 'lucide-react'
import HomeDataList from './app/changelog/components/ui/HomeDataList'
import { ComponentGrid } from '@/components/ui/ComponentGrid'
>>>>>>> 263e751a

const components = {
    // Core MDX components (headings, paragraphs, links, etc.)
    ...MDXComponents,

    // Table components
    ...TableComponents,

    // All preview components (generated programmatically)
    ...PreviewComponents,

    // Documentation components
    DocsTypeTable,
    Preview,
    ComponentGrid,

    // Changelog components
    VersionHeader,
    ChangelogCard,
    ChangelogEntry,
    CommitLink,
<<<<<<< HEAD
    GradientBorderComponent,
=======
    GradientBorderWrapper,
    GradientBorderComponent: GradientBorderWrapper, // Alias for backward compatibility
>>>>>>> 263e751a
    DateBadge,
    Search,
    ChangeLogCard,
    HomeDataList,
    ImageBlock,
    VideoBlock,
    HeadingBlock,
    SubHeadingBlock,
    ParagraphBlock,
}

declare global {
    type MDXProvidedComponents = typeof components
}

export { components }

export function useMDXComponents(): MDXProvidedComponents {
    return components
}<|MERGE_RESOLUTION|>--- conflicted
+++ resolved
@@ -11,18 +11,6 @@
     PreviewComponents,
     TableComponents,
 } from '@/components/mdx'
-<<<<<<< HEAD
-import GradientBorderComponent from './app/changelog/components/ui/GradientBorderWrapper'
-import DateBadge from './app/changelog/components/ui/DateBadge'
-import { Search } from 'lucide-react'
-import ChangeLogCard from './app/changelog/components/ui/ChangeLogCard'
-import HomeDataList from './app/changelog/components/ui/HomeDataList'
-import ImageBlock from './app/changelog/components/ui/ImageBlock'
-import VideoBlock from './app/changelog/components/ui/VideoBlock'
-import HeadingBlock from './app/changelog/components/ui/HeadingBlock'
-import SubHeadingBlock from './app/changelog/components/ui/SubHeadingBlock'
-import ParagraphBlock from './app/changelog/components/ui/ParagraphBlock'
-=======
 import {
     GradientBorderWrapper,
     DateBadge,
@@ -36,7 +24,6 @@
 import { Search } from 'lucide-react'
 import HomeDataList from './app/changelog/components/ui/HomeDataList'
 import { ComponentGrid } from '@/components/ui/ComponentGrid'
->>>>>>> 263e751a
 
 const components = {
     // Core MDX components (headings, paragraphs, links, etc.)
@@ -58,12 +45,8 @@
     ChangelogCard,
     ChangelogEntry,
     CommitLink,
-<<<<<<< HEAD
-    GradientBorderComponent,
-=======
     GradientBorderWrapper,
     GradientBorderComponent: GradientBorderWrapper, // Alias for backward compatibility
->>>>>>> 263e751a
     DateBadge,
     Search,
     ChangeLogCard,
