import { getAlertTokens } from '../components/Alert/alert.tokens'
import { getNumberInputTokens } from '../components/Inputs/NumberInput/numberInput.tokens'
import { getSearchInputTokens } from '../components/Inputs/SearchInput/searchInput.tokens'
import { getTextAreaTokens } from '../components/Inputs/TextArea/textarea.token'
import { getTextInputTokens } from '../components/Inputs/TextInput/textInput.tokens'
import { getTagTokens } from '../components/Tags/tag.tokens'
import { getRadioTokens } from '../components/Radio/radio.token'
import { getSwitchTokens } from '../components/Switch/switch.token'
import { getCheckboxTokens } from '../components/Checkbox/checkbox.token'
import { getTabsTokens } from '../components/Tabs/tabs.token' // Added TABS
import { type ThemeType } from '../tokens'
import { type ComponentTokenType } from './ThemeContext'
import { getOTPInputTokens } from '../components/Inputs/OTPInput/otpInput.tokens'
import { getTooltipTokens } from '../components/Tooltip/tooltip.tokens'
import { getUnitInputTokens } from '../components/Inputs/UnitInput/unitInput.tokens'
import { getMultiValueInputTokens } from '../components/Inputs/MultiValueInput/multiValueInput.tokens'
import { getDropdownInputTokens } from '../components/Inputs/DropdownInput/dropdownInput.tokens'
import { getButtonTokens } from '../components/Button/button.tokens'
import { getModalComponentTokens } from '../components/Modal/modal.tokens'
import { getBreadcrumbTokens } from '../components/Breadcrumb/breadcrumb.tokens'
import { getPopoverTokens } from '../components/Popover/popover.tokens'
import { getMenuTokens } from '../components/Menu/menu.tokens'
import { getMultiSelectTokens } from '../components/MultiSelect/multiSelect.tokens'
import { getSingleSelectTokens } from '../components/SingleSelect/singleSelect.tokens'
import { getTableToken } from '../components/DataTable/dataTable.tokens'
import { getCalendarToken } from '../components/DateRangePicker/dateRangePicker.tokens'
import { getAccordionToken } from '../components/Accordion/accordion.tokens'
import { getStatCardToken } from '../components/StatCard/statcard.tokens'
import progressBarTokens from '../components/ProgressBar/progressbar.tokens'
import { getDrawerComponentTokens } from '../components/Drawer/drawer.tokens'
import { getChartTokens } from '../components/Charts/chart.tokens'
import { getSnackbarTokens } from '../components/Snackbar/snackbar.tokens'
import { getKeyValuePairTokens } from '../components/KeyValuePair/KeyValuePair.tokens'
import { getCardTokens } from '../components/Card/card.tokens'
<<<<<<< HEAD
import { getSkeletonTokens } from '../components/Skeleton/skeleton.tokens'
=======
import { getTopbarTokens } from '../components/Topbar/topbar.tokens'
>>>>>>> b5baca1d

const initTokens = (
    componentTokens: ComponentTokenType,
    foundationTokens: ThemeType
): Required<ComponentTokenType> => {
    return {
        TAGS: componentTokens.TAGS ?? getTagTokens(foundationTokens),
        SEARCH_INPUT:
            componentTokens.SEARCH_INPUT ??
            getSearchInputTokens(foundationTokens),
        TEXT_AREA:
            componentTokens.TEXT_AREA ?? getTextAreaTokens(foundationTokens),
        RADIO: componentTokens.RADIO ?? getRadioTokens(foundationTokens),
        SWITCH: componentTokens.SWITCH ?? getSwitchTokens(foundationTokens),
        TEXT_INPUT:
            componentTokens.TEXT_INPUT ?? getTextInputTokens(foundationTokens),
        NUMBER_INPUT:
            componentTokens.NUMBER_INPUT ??
            getNumberInputTokens(foundationTokens),
        ALERT: componentTokens.ALERT ?? getAlertTokens(foundationTokens),
        OTP_INPUT:
            componentTokens.OTP_INPUT ?? getOTPInputTokens(foundationTokens),
        TOOLTIP: componentTokens.TOOLTIP ?? getTooltipTokens(foundationTokens),
        UNIT_INPUT:
            componentTokens.UNIT_INPUT ?? getUnitInputTokens(foundationTokens),
        MULTI_VALUE_INPUT:
            componentTokens.MULTI_VALUE_INPUT ??
            getMultiValueInputTokens(foundationTokens),
        DROPDOWN_INPUT:
            componentTokens.DROPDOWN_INPUT ??
            getDropdownInputTokens(foundationTokens),
        CHECKBOX:
            componentTokens.CHECKBOX ?? getCheckboxTokens(foundationTokens),
        TABS: componentTokens.TABS ?? getTabsTokens(foundationTokens),
        BUTTON: componentTokens.BUTTON ?? getButtonTokens(foundationTokens),
        KEYVALUEPAIR:
            componentTokens.KEYVALUEPAIR ??
            getKeyValuePairTokens(foundationTokens),
        MODAL:
            componentTokens.MODAL ?? getModalComponentTokens(foundationTokens),
        BREADCRUMB:
            componentTokens.BREADCRUMB ?? getBreadcrumbTokens(foundationTokens),
        POPOVER: componentTokens.POPOVER ?? getPopoverTokens(foundationTokens),
        MENU: componentTokens.MENU ?? getMenuTokens(foundationTokens),
        MULTI_SELECT:
            componentTokens.MULTI_SELECT ??
            getMultiSelectTokens(foundationTokens),
        SINGLE_SELECT:
            componentTokens.SINGLE_SELECT ??
            getSingleSelectTokens(foundationTokens),
        TABLE: componentTokens.TABLE ?? getTableToken(foundationTokens),
        CALENDAR:
            componentTokens.CALENDAR ?? getCalendarToken(foundationTokens),
        ACCORDION:
            componentTokens.ACCORDION ?? getAccordionToken(foundationTokens),
        STAT_CARD:
            componentTokens.STAT_CARD ?? getStatCardToken(foundationTokens),
        PROGRESS_BAR: componentTokens.PROGRESS_BAR ?? progressBarTokens,
        DRAWER:
            componentTokens.DRAWER ??
            getDrawerComponentTokens(foundationTokens),
        CHARTS: componentTokens.CHARTS ?? getChartTokens(foundationTokens),
        SNACKBAR:
            componentTokens.SNACKBAR ?? getSnackbarTokens(foundationTokens),
        CARD: componentTokens.CARD ?? getCardTokens(foundationTokens),
<<<<<<< HEAD
        SKELETON:
            componentTokens.SKELETON ?? getSkeletonTokens(foundationTokens),
=======
        TOPBAR: componentTokens.TOPBAR ?? getTopbarTokens(foundationTokens),
>>>>>>> b5baca1d
    }
}

export default initTokens<|MERGE_RESOLUTION|>--- conflicted
+++ resolved
@@ -32,11 +32,8 @@
 import { getSnackbarTokens } from '../components/Snackbar/snackbar.tokens'
 import { getKeyValuePairTokens } from '../components/KeyValuePair/KeyValuePair.tokens'
 import { getCardTokens } from '../components/Card/card.tokens'
-<<<<<<< HEAD
 import { getSkeletonTokens } from '../components/Skeleton/skeleton.tokens'
-=======
 import { getTopbarTokens } from '../components/Topbar/topbar.tokens'
->>>>>>> b5baca1d
 
 const initTokens = (
     componentTokens: ComponentTokenType,
@@ -102,12 +99,9 @@
         SNACKBAR:
             componentTokens.SNACKBAR ?? getSnackbarTokens(foundationTokens),
         CARD: componentTokens.CARD ?? getCardTokens(foundationTokens),
-<<<<<<< HEAD
         SKELETON:
             componentTokens.SKELETON ?? getSkeletonTokens(foundationTokens),
-=======
         TOPBAR: componentTokens.TOPBAR ?? getTopbarTokens(foundationTokens),
->>>>>>> b5baca1d
     }
 }
 
