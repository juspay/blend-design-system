--- conflicted
+++ resolved
@@ -360,22 +360,6 @@
                             })
                         }
                     />
-<<<<<<< HEAD
-                    {lineKeys.map((key) => (
-                        <Line
-                            key={key}
-                            type="linear"
-                            dataKey={key}
-                            stroke={getColor(key, chartType)}
-                            strokeWidth={2}
-                            activeDot={{ r: hoveredKey === key ? 4 : 0 }}
-                            // dot={false}
-                            animationDuration={350}
-                            onMouseOver={() => setHoveredKey(key)}
-                            dot={CustomizedDot || false}
-                        />
-                    ))}
-=======
                     {[...lineKeys]
                         .sort((a, b) => {
                             // Put hovered key last so it renders on top
@@ -391,12 +375,11 @@
                                 stroke={getColor(key, chartType)}
                                 strokeWidth={2}
                                 activeDot={{ r: hoveredKey === key ? 4 : 0 }}
-                                dot={false}
                                 animationDuration={350}
                                 onMouseOver={() => setHoveredKey(key)}
+                                dot={CustomizedDot || false}
                             />
                         ))}
->>>>>>> adceecf2
                 </LineChart>
             )
         case ChartType.BAR:
