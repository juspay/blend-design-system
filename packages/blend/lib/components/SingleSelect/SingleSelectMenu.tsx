--- conflicted
+++ resolved
@@ -295,15 +295,6 @@
                 alignOffset={alignOffset}
                 side={side}
                 style={{
-<<<<<<< HEAD
-                    minWidth:
-                        minWidth || 'var(--radix-dropdown-menu-trigger-width)',
-
-                    maxWidth:
-                        maxWidth || 'var(--radix-dropdown-menu-trigger-width)',
-                    maxHeight:
-                        maxHeight || 'var(--radix-popper-available-height)',
-=======
                     maxHeight: maxMenuHeight,
                     minWidth: minMenuWidth,
                     width: 'max(var(--radix-dropdown-menu-trigger-width))',
@@ -332,7 +323,6 @@
                             searchInputRef.current.focus()
                         }
                     }
->>>>>>> 72a86118
                 }}
             >
                 {enableSearch && (
