import { useMemo } from 'react'
import { ArrowLeft, ArrowRight } from 'lucide-react'
import { FOUNDATION_THEME } from '../../tokens'
import Block from '../Primitives/Block/Block'
import PrimitiveText from '../Primitives/PrimitiveText/PrimitiveText'
import PrimitiveButton from '../Primitives/PrimitiveButton/PrimitiveButton'
import { TableTokenType } from './dataTable.tokens'
import { SelectMenuSize, SelectMenuVariant } from '../Select/types'
import SingleSelect from '../SingleSelect/SingleSelect'
import { useBreakpoints } from '../../hooks/useBreakPoints'
import { useResponsiveTokens } from '../../hooks/useResponsiveTokens'

type DataTablePaginationProps = {
    currentPage: number
    pageSize: number
    totalRows: number
    pageSizeOptions: number[]
    isLoading?: boolean
    hasData?: boolean
    onPageChange: (page: number) => void
    onPageSizeChange: (pageSize: number) => void
}

export function DataTablePagination({
    currentPage,
    pageSize,
    totalRows,
    pageSizeOptions,
    isLoading = false,
    hasData = true,
    onPageChange,
    onPageSizeChange,
}: DataTablePaginationProps) {
    const tableToken = useResponsiveTokens('TABLE') as TableTokenType
    const { breakPointLabel } = useBreakpoints()
    const isMobile = breakPointLabel === 'sm'

    const totalPages = Math.ceil(totalRows / pageSize)

    const getPageNumbers = () => {
        const pages = []
        const maxPagesToShow = 5

        if (totalPages <= maxPagesToShow) {
            for (let i = 1; i <= totalPages; i++) {
                pages.push(i)
            }
        } else {
            pages.push(1)

            let startPage = Math.max(2, currentPage - 1)
            let endPage = Math.min(totalPages - 1, currentPage + 1)

            if (currentPage <= 3) {
                endPage = Math.min(totalPages - 1, 4)
            }

            if (currentPage >= totalPages - 2) {
                startPage = Math.max(2, totalPages - 3)
            }

            if (startPage > 2) {
                pages.push('...')
            }

            for (let i = startPage; i <= endPage; i++) {
                pages.push(i)
            }

            if (endPage < totalPages - 1) {
                pages.push('...')
            }

            if (totalPages > 1) {
                pages.push(totalPages)
            }
        }

        return pages
    }

    const pageNumbers = useMemo(getPageNumbers, [currentPage, totalPages])

    const filteredPageSizeOptions = useMemo(() => {
        const filtered = pageSizeOptions.filter((size) => size <= totalRows)
        if (!filtered.includes(pageSize) && pageSize > 0) {
            filtered.push(pageSize)
            filtered.sort((a, b) => a - b)
        }
        if (filtered.length === 0 && pageSizeOptions.length > 0) {
            filtered.push(Math.min(...pageSizeOptions))
        }

        return filtered
    }, [pageSizeOptions, totalRows, pageSize])

    const pageSizeMenuItems = [
        {
            groupLabel: '',
            showSeparator: false,
            items: filteredPageSizeOptions.map((size) => ({
                label: `${size}`,
                value: String(size),
                onClick: () => onPageSizeChange(size),
            })),
        },
    ]

    return (
        <Block
<<<<<<< HEAD
            data-pagesize-pagination-wrapper="data-pagesize-pagination-wrapper"
=======
            data-table-pagination="true"
>>>>>>> 5896f681
            display="flex"
            justifyContent="space-between"
            alignItems="center"
            width="100%"
        >
            <Block
                data-component="page-size-selector"
                display="flex"
                alignItems="center"
                gap={FOUNDATION_THEME.unit[8]}
            >
                <PrimitiveText
                    as="span"
                    fontSize={
                        tableToken.dataTable.table.footer.pagination.pageText
                            .fontSize
                    }
                    color={
                        tableToken.dataTable.table.footer.pagination.pageText
                            .color
                    }
                    style={{
                        // minWidth: isMobile ? '40px' : '108px',
                        whiteSpace: 'nowrap',
                        flexShrink: 0,
                    }}
                    data-page-size-text={isMobile ? 'Rows' : 'Rows per page'}
                >
                    {isMobile ? 'Rows' : 'Rows per page'}
                </PrimitiveText>

                <Block
                    style={{
                        cursor:
                            hasData && !isLoading ? 'pointer' : 'not-allowed',
                    }}
                >
                    <SingleSelect
                        label="rows per page"
                        items={pageSizeMenuItems}
                        selected={String(pageSize)}
                        onSelect={(value) => {
                            if (
                                typeof value === 'string' &&
                                hasData &&
                                !isLoading
                            ) {
                                const newSize = Number(value)
                                if (
                                    newSize > 0 &&
                                    Number.isInteger(newSize) &&
                                    newSize !== pageSize
                                ) {
                                    onPageSizeChange(newSize)
                                }
                            }
                        }}
                        enableSearch={false}
                        size={SelectMenuSize.SMALL}
                        variant={SelectMenuVariant.NO_CONTAINER}
                        placeholder={String(pageSize)}
                        minMenuWidth={80}
                        disabled={!hasData || isLoading}
                    />
                </Block>
            </Block>

            <Block
                data-component="pagination"
                display="flex"
                alignItems="center"
                gap={
                    tableToken.dataTable.table.footer.pagination.pageNavigation
                        .gap
                }
                style={{
                    opacity: hasData ? 1 : 0.5,
                    pointerEvents: hasData ? 'auto' : 'none',
                }}
            >
                <PrimitiveButton
                    data-navigate-previous-page-button="Navigation-Previous-Page"
                    contentCentered
                    width={FOUNDATION_THEME.unit[32]}
                    height={FOUNDATION_THEME.unit[32]}
                    backgroundColor="transparent"
                    border={
                        isMobile
                            ? `1px solid ${FOUNDATION_THEME.colors.gray[200]}`
                            : 'none'
                    }
                    borderRadius={
                        isMobile
                            ? FOUNDATION_THEME.border.radius[10]
                            : FOUNDATION_THEME.border.radius[2]
                    }
                    color={
                        currentPage === 1 || !hasData
                            ? FOUNDATION_THEME.colors.gray[300]
                            : FOUNDATION_THEME.colors.gray[600]
                    }
                    disabled={currentPage === 1 || isLoading || !hasData}
                    onClick={() => hasData && onPageChange(currentPage - 1)}
                    aria-label="Previous page"
                    _hover={{
                        backgroundColor:
                            currentPage === 1 || !hasData
                                ? 'transparent'
                                : FOUNDATION_THEME.colors.gray[50],
                    }}
                    style={{
                        cursor:
                            currentPage === 1 || isLoading || !hasData
                                ? 'not-allowed'
                                : 'pointer',
                    }}
                >
                    <ArrowLeft size={FOUNDATION_THEME.unit[16]} />
                </PrimitiveButton>

                {!isMobile && (
                    <Block
                        display="flex"
                        alignItems="center"
                        gap={FOUNDATION_THEME.unit[4]}
                    >
                        {pageNumbers.map((page, index) =>
                            typeof page === 'number' ? (
                                <PrimitiveButton
                                    data-page-number={page}
                                    data-page-selected-status={
                                        currentPage === page
                                            ? 'Selected'
                                            : 'NotSelected'
                                    }
                                    key={index}
                                    contentCentered
                                    minWidth={FOUNDATION_THEME.unit[32]}
                                    height={FOUNDATION_THEME.unit[32]}
                                    backgroundColor={
                                        currentPage === page
                                            ? FOUNDATION_THEME.colors.gray[100]
                                            : 'transparent'
                                    }
                                    color={
                                        currentPage === page
                                            ? FOUNDATION_THEME.colors.gray[700]
                                            : isLoading ||
                                                !hasData ||
                                                page > totalPages
                                              ? FOUNDATION_THEME.colors
                                                    .gray[300]
                                              : FOUNDATION_THEME.colors
                                                    .gray[600]
                                    }
                                    borderRadius={
                                        FOUNDATION_THEME.border.radius[8]
                                    }
                                    disabled={
                                        isLoading ||
                                        !hasData ||
                                        page > totalPages
                                    }
                                    onClick={() =>
                                        hasData &&
                                        page <= totalPages &&
                                        page !== currentPage &&
                                        onPageChange(page)
                                    }
                                    _hover={{
                                        backgroundColor:
                                            currentPage === page ||
                                            isLoading ||
                                            !hasData ||
                                            page > totalPages
                                                ? currentPage === page
                                                    ? FOUNDATION_THEME.colors
                                                          .gray[100]
                                                    : 'transparent'
                                                : FOUNDATION_THEME.colors
                                                      .gray[50],
                                    }}
                                    style={{
                                        fontSize:
                                            FOUNDATION_THEME.font.size.body.sm
                                                .fontSize,
                                        cursor:
                                            isLoading ||
                                            !hasData ||
                                            page > totalPages
                                                ? 'not-allowed'
                                                : 'pointer',
                                    }}
                                >
                                    {page}
                                </PrimitiveButton>
                            ) : (
                                <SingleSelect
                                    key={index}
                                    label="Jump to page"
                                    items={[
                                        {
                                            groupLabel: 'Go to page',
                                            showSeparator: false,
                                            items: (() => {
                                                const visiblePages =
                                                    pageNumbers.filter(
                                                        (p) =>
                                                            typeof p ===
                                                            'number'
                                                    ) as number[]

                                                const hiddenPages = []
                                                for (
                                                    let i = 1;
                                                    i <= totalPages;
                                                    i++
                                                ) {
                                                    if (
                                                        !visiblePages.includes(
                                                            i
                                                        )
                                                    ) {
                                                        hiddenPages.push({
                                                            label: `Page ${i}`,
                                                            value: String(i),
                                                        })
                                                    }
                                                }
                                                return hiddenPages
                                            })(),
                                        },
                                    ]}
                                    selected=""
                                    onSelect={(value) => {
                                        if (
                                            typeof value === 'string' &&
                                            hasData
                                        ) {
                                            onPageChange(Number(value))
                                        }
                                    }}
                                    enableSearch={totalPages > 10}
                                    searchPlaceholder="Search pages..."
                                    size={SelectMenuSize.SMALL}
                                    variant={SelectMenuVariant.NO_CONTAINER}
                                    placeholder="..."
                                    minMenuWidth={120}
                                    maxMenuHeight={300}
                                    disabled={isLoading || !hasData}
                                    enableVirtualization={totalPages > 50}
                                    virtualListItemHeight={40}
                                    virtualListOverscan={5}
                                    customTrigger={
                                        <PrimitiveButton
                                            contentCentered
                                            minWidth={FOUNDATION_THEME.unit[32]}
                                            height={FOUNDATION_THEME.unit[32]}
                                            backgroundColor="transparent"
                                            color={
                                                FOUNDATION_THEME.colors
                                                    .gray[600]
                                            }
                                            borderRadius={
                                                FOUNDATION_THEME.border
                                                    .radius[8]
                                            }
                                            disabled={isLoading || !hasData}
                                            _hover={{
                                                backgroundColor:
                                                    FOUNDATION_THEME.colors
                                                        .gray[50],
                                            }}
                                            style={{
                                                fontSize:
                                                    FOUNDATION_THEME.font.size
                                                        .body.sm.fontSize,
                                                cursor: 'pointer',
                                            }}
                                        >
                                            ...
                                        </PrimitiveButton>
                                    }
                                />
                            )
                        )}
                    </Block>
                )}

                <PrimitiveButton
                    data-navigate-next-page-button="Navigation Next Page"
                    contentCentered
                    width={FOUNDATION_THEME.unit[32]}
                    height={FOUNDATION_THEME.unit[32]}
                    backgroundColor="transparent"
                    border={
                        isMobile
                            ? `1px solid ${FOUNDATION_THEME.colors.gray[200]}`
                            : 'none'
                    }
                    borderRadius={
                        isMobile
                            ? FOUNDATION_THEME.border.radius[10]
                            : FOUNDATION_THEME.border.radius[2]
                    }
                    color={
                        currentPage === totalPages || !hasData
                            ? FOUNDATION_THEME.colors.gray[300]
                            : FOUNDATION_THEME.colors.gray[600]
                    }
                    disabled={
                        currentPage === totalPages || isLoading || !hasData
                    }
                    onClick={() => hasData && onPageChange(currentPage + 1)}
                    aria-label="Next page"
                    _hover={{
                        backgroundColor:
                            currentPage === totalPages || !hasData
                                ? 'transparent'
                                : FOUNDATION_THEME.colors.gray[50],
                    }}
                    style={{
                        cursor:
                            currentPage === totalPages || isLoading || !hasData
                                ? 'not-allowed'
                                : 'pointer',
                    }}
                >
                    <ArrowRight size={FOUNDATION_THEME.unit[16]} />
                </PrimitiveButton>
            </Block>
        </Block>
    )
}<|MERGE_RESOLUTION|>--- conflicted
+++ resolved
@@ -108,11 +108,8 @@
 
     return (
         <Block
-<<<<<<< HEAD
             data-pagesize-pagination-wrapper="data-pagesize-pagination-wrapper"
-=======
             data-table-pagination="true"
->>>>>>> 5896f681
             display="flex"
             justifyContent="space-between"
             alignItems="center"
