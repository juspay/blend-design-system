import { createContext, useContext } from 'react'
import type { SearchInputTokensType } from '../components/Inputs/SearchInput/searchInput.tokens'
import type { ResponsiveTagTokens } from '../components/Tags/tag.tokens'
import type { ResponsiveTextAreaTokens } from '../components/Inputs/TextArea/textarea.token'
import type { ResponsiveRadioTokens } from '../components/Radio/radio.token'
import type { ResponsiveSwitchTokens } from '../components/Switch/switch.token'
import type { ResponsiveTextInputTokens } from '../components/Inputs/TextInput/textInput.tokens'
import type { ResponsiveNumberInputTokens } from '../components/Inputs/NumberInput/numberInput.tokens'
import type { ResponsiveAlertTokens } from '../components/Alert/alert.tokens'
import type { ResponsiveOTPInputTokens } from '../components/Inputs/OTPInput/otpInput.tokens'
import type { ResponsiveTooltipTokens } from '../components/Tooltip/tooltip.tokens'
import type { ResponsiveUnitInputTokens } from '../components/Inputs/UnitInput/unitInput.tokens'
import type { MultiValueInputTokensType } from '../components/Inputs/MultiValueInput/multiValueInput.tokens'
import type { ResponsiveDropdownInputTokens } from '../components/Inputs/DropdownInput/dropdownInput.tokens'
import type { ResponsiveCheckboxTokens } from '../components/Checkbox/checkbox.token'
import type { ResponsiveTabsTokens } from '../components/Tabs/tabs.token'
import type { ResponsiveButtonTokens } from '../components/Button/button.tokens'
import type { ModalTokensType } from '../components/Modal/modal.tokens'
import type { ResponsiveBreadcrumbTokens } from '../components/Breadcrumb/breadcrumb.tokens'
import type { PopoverTokenType } from '../components/Popover/popover.tokens'
import type { ResponsiveMenuTokensType } from '../components/Menu/menu.tokens'
import type { ResponsiveMultiSelectTokens } from '../components/MultiSelect/multiSelect.tokens'
import type { ResponsiveSingleSelectTokens } from '../components/SingleSelect/singleSelect.tokens'
import type { ResponsiveTableTokens } from '../components/DataTable/dataTable.tokens'
import type { ResponsiveCalendarTokens } from '../components/DateRangePicker/dateRangePicker.tokens'
import type { ResponsiveAccordionTokens } from '../components/Accordion/accordion.tokens'
import type { ResponsiveStatCardTokens } from '../components/StatCard/statcard.tokens'
import type { ProgressBarTokenType } from '../components/ProgressBar/progressbar.tokens'
import type { DrawerTokensType } from '../components/Drawer/drawer.tokens'
import type { ResponsiveChartTokens } from '../components/Charts/chart.tokens'
import type { ResponsiveSnackbarTokens } from '../components/Snackbar/snackbar.tokens'
import type { ResponsiveKeyValuePairTokens } from '../components/KeyValuePair/KeyValuePair.tokens'
import type { ResponsiveCardTokens } from '../components/Card/card.tokens'
import type { ResponsiveTopbarTokens } from '../components/Topbar/topbar.tokens'

import { FOUNDATION_THEME, type ThemeType } from '../tokens'
import { BREAKPOINTS } from '../breakpoints/breakPoints'
import { getTagTokens } from '../components/Tags/tag.tokens'
import { getSearchInputTokens } from '../components/Inputs/SearchInput/searchInput.tokens'
import { getTextAreaTokens } from '../components/Inputs/TextArea/textarea.token'
import { getRadioTokens } from '../components/Radio/radio.token'
import { getSwitchTokens } from '../components/Switch/switch.token'
import { getTextInputTokens } from '../components/Inputs/TextInput/textInput.tokens'
import { getNumberInputTokens } from '../components/Inputs/NumberInput/numberInput.tokens'
import { getAlertTokens } from '../components/Alert/alert.tokens'
import { getOTPInputTokens } from '../components/Inputs/OTPInput/otpInput.tokens'
import { getTooltipTokens } from '../components/Tooltip/tooltip.tokens'
import { getUnitInputTokens } from '../components/Inputs/UnitInput/unitInput.tokens'
import { getMultiValueInputTokens } from '../components/Inputs/MultiValueInput/multiValueInput.tokens'
import { getDropdownInputTokens } from '../components/Inputs/DropdownInput/dropdownInput.tokens'
import { getCheckboxTokens } from '../components/Checkbox/checkbox.token'
import { getTabsTokens } from '../components/Tabs/tabs.token'
import { getButtonTokens } from '../components/Button/button.tokens'
import { getModalComponentTokens } from '../components/Modal/modal.tokens'
import { getBreadcrumbTokens } from '../components/Breadcrumb/breadcrumb.tokens'
import { getPopoverTokens } from '../components/Popover/popover.tokens'
import { getMenuTokens } from '../components/Menu/menu.tokens'
import { getMultiSelectTokens } from '../components/MultiSelect/multiSelect.tokens'
import { getSingleSelectTokens } from '../components/SingleSelect/singleSelect.tokens'
import { getTableToken } from '../components/DataTable/dataTable.tokens'
import { getCalendarToken } from '../components/DateRangePicker/dateRangePicker.tokens'
import { getAccordionToken } from '../components/Accordion/accordion.tokens'
import { getStatCardToken } from '../components/StatCard/statcard.tokens'
import progressBarTokens from '../components/ProgressBar/progressbar.tokens'
import { getDrawerComponentTokens } from '../components/Drawer/drawer.tokens'
import { getChartTokens } from '../components/Charts/chart.tokens'
import { getSnackbarTokens } from '../components/Snackbar/snackbar.tokens'
import { getKeyValuePairTokens } from '../components/KeyValuePair/KeyValuePair.tokens'
import { getCardTokens } from '../components/Card/card.tokens'
<<<<<<< HEAD
import {
    getSkeletonTokens,
    ResponsiveSkeletonTokens,
} from '../components/Skeleton/skeleton.tokens'
=======
import { getTopbarTokens } from '../components/Topbar/topbar.tokens'
>>>>>>> b5baca1d

export type ComponentTokenType = {
    TAGS?: ResponsiveTagTokens
    SEARCH_INPUT?: SearchInputTokensType
    TEXT_AREA?: ResponsiveTextAreaTokens
    RADIO?: ResponsiveRadioTokens
    SWITCH?: ResponsiveSwitchTokens
    TEXT_INPUT?: ResponsiveTextInputTokens
    NUMBER_INPUT?: ResponsiveNumberInputTokens
    ALERT?: ResponsiveAlertTokens
    OTP_INPUT?: ResponsiveOTPInputTokens
    TOOLTIP?: ResponsiveTooltipTokens
    UNIT_INPUT?: ResponsiveUnitInputTokens
    MULTI_VALUE_INPUT?: MultiValueInputTokensType
    DROPDOWN_INPUT?: ResponsiveDropdownInputTokens
    CHECKBOX?: ResponsiveCheckboxTokens
    TABS?: ResponsiveTabsTokens
    BUTTON?: ResponsiveButtonTokens
    MODAL?: ModalTokensType
    BREADCRUMB?: ResponsiveBreadcrumbTokens
    POPOVER?: PopoverTokenType
    MENU?: ResponsiveMenuTokensType
    MULTI_SELECT?: ResponsiveMultiSelectTokens
    SINGLE_SELECT?: ResponsiveSingleSelectTokens
    TABLE?: ResponsiveTableTokens
    CALENDAR?: ResponsiveCalendarTokens
    ACCORDION?: ResponsiveAccordionTokens
    STAT_CARD?: ResponsiveStatCardTokens
    PROGRESS_BAR?: ProgressBarTokenType
    DRAWER?: DrawerTokensType
    CHARTS?: ResponsiveChartTokens
    SNACKBAR?: ResponsiveSnackbarTokens
    KEYVALUEPAIR?: ResponsiveKeyValuePairTokens
    CARD?: ResponsiveCardTokens
<<<<<<< HEAD
    SKELETON?: ResponsiveSkeletonTokens
=======
    TOPBAR?: ResponsiveTopbarTokens
>>>>>>> b5baca1d
}

type ThemeContextType = {
    foundationTokens: ThemeType
    componentTokens: Required<ComponentTokenType>
    breakpoints: typeof BREAKPOINTS
}

const ThemeContext = createContext<ThemeContextType>({
    foundationTokens: FOUNDATION_THEME,
    componentTokens: {
        TAGS: getTagTokens(FOUNDATION_THEME),
        SEARCH_INPUT: getSearchInputTokens(FOUNDATION_THEME),
        TEXT_AREA: getTextAreaTokens(FOUNDATION_THEME),
        RADIO: getRadioTokens(FOUNDATION_THEME),
        SWITCH: getSwitchTokens(FOUNDATION_THEME),
        TEXT_INPUT: getTextInputTokens(FOUNDATION_THEME),
        NUMBER_INPUT: getNumberInputTokens(FOUNDATION_THEME),
        ALERT: getAlertTokens(FOUNDATION_THEME),
        OTP_INPUT: getOTPInputTokens(FOUNDATION_THEME),
        TOOLTIP: getTooltipTokens(FOUNDATION_THEME),
        UNIT_INPUT: getUnitInputTokens(FOUNDATION_THEME),
        MULTI_VALUE_INPUT: getMultiValueInputTokens(FOUNDATION_THEME),
        DROPDOWN_INPUT: getDropdownInputTokens(FOUNDATION_THEME),
        CHECKBOX: getCheckboxTokens(FOUNDATION_THEME),
        TABS: getTabsTokens(FOUNDATION_THEME),
        BUTTON: getButtonTokens(FOUNDATION_THEME),
        MODAL: getModalComponentTokens(FOUNDATION_THEME),
        BREADCRUMB: getBreadcrumbTokens(FOUNDATION_THEME),
        POPOVER: getPopoverTokens(FOUNDATION_THEME),
        MENU: getMenuTokens(FOUNDATION_THEME),
        MULTI_SELECT: getMultiSelectTokens(FOUNDATION_THEME),
        SINGLE_SELECT: getSingleSelectTokens(FOUNDATION_THEME),
        TABLE: getTableToken(FOUNDATION_THEME),
        CALENDAR: getCalendarToken(FOUNDATION_THEME),
        ACCORDION: getAccordionToken(FOUNDATION_THEME),
        STAT_CARD: getStatCardToken(FOUNDATION_THEME),
        PROGRESS_BAR: progressBarTokens,
        DRAWER: getDrawerComponentTokens(FOUNDATION_THEME),
        CHARTS: getChartTokens(FOUNDATION_THEME),
        SNACKBAR: getSnackbarTokens(FOUNDATION_THEME),
        KEYVALUEPAIR: getKeyValuePairTokens(FOUNDATION_THEME),
        CARD: getCardTokens(FOUNDATION_THEME),
<<<<<<< HEAD
        SKELETON: getSkeletonTokens(FOUNDATION_THEME),
=======
        TOPBAR: getTopbarTokens(FOUNDATION_THEME),
>>>>>>> b5baca1d
    },
    breakpoints: BREAKPOINTS,
})

export const useTheme = () => {
    const context = useContext(ThemeContext)
    if (!context) {
        throw new Error('useTheme must be used within a ThemeProvider')
    }
    return context
}

export default ThemeContext<|MERGE_RESOLUTION|>--- conflicted
+++ resolved
@@ -67,14 +67,11 @@
 import { getSnackbarTokens } from '../components/Snackbar/snackbar.tokens'
 import { getKeyValuePairTokens } from '../components/KeyValuePair/KeyValuePair.tokens'
 import { getCardTokens } from '../components/Card/card.tokens'
-<<<<<<< HEAD
 import {
     getSkeletonTokens,
     ResponsiveSkeletonTokens,
 } from '../components/Skeleton/skeleton.tokens'
-=======
 import { getTopbarTokens } from '../components/Topbar/topbar.tokens'
->>>>>>> b5baca1d
 
 export type ComponentTokenType = {
     TAGS?: ResponsiveTagTokens
@@ -109,11 +106,8 @@
     SNACKBAR?: ResponsiveSnackbarTokens
     KEYVALUEPAIR?: ResponsiveKeyValuePairTokens
     CARD?: ResponsiveCardTokens
-<<<<<<< HEAD
     SKELETON?: ResponsiveSkeletonTokens
-=======
     TOPBAR?: ResponsiveTopbarTokens
->>>>>>> b5baca1d
 }
 
 type ThemeContextType = {
@@ -157,11 +151,8 @@
         SNACKBAR: getSnackbarTokens(FOUNDATION_THEME),
         KEYVALUEPAIR: getKeyValuePairTokens(FOUNDATION_THEME),
         CARD: getCardTokens(FOUNDATION_THEME),
-<<<<<<< HEAD
         SKELETON: getSkeletonTokens(FOUNDATION_THEME),
-=======
         TOPBAR: getTopbarTokens(FOUNDATION_THEME),
->>>>>>> b5baca1d
     },
     breakpoints: BREAKPOINTS,
 })
